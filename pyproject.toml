--- conflicted
+++ resolved
@@ -184,11 +184,8 @@
     "RUF024",
     "SIM",
     "SLOT",
-<<<<<<< HEAD
     "SIM101",
     "UP",
-=======
->>>>>>> b9daa8b6
 ]
 ignore = [
 	# Loop control variable `loop` not used within loop body
@@ -213,21 +210,18 @@
     # Fix these codes later
     "G004",
     "PERF203",
-<<<<<<< HEAD
     "UP007",
     "UP011",
     "UP015",
     "UP018",
     # deprecated
     "UP027",
-=======
     "SIM102",
     "SIM105",
     "SIM108",
     "SIM114",
     "SIM115",
     "SIM117",
->>>>>>> b9daa8b6
     # https://github.com/astral-sh/ruff/issues/7871
     "UP038",
     # https://docs.astral.sh/ruff/formatter/#conflicting-lint-rules

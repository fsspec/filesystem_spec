--- conflicted
+++ resolved
@@ -154,11 +154,7 @@
     # fix noqas in fsspec/implementations/http.py
     "ASYNC",
     "B",
-<<<<<<< HEAD
     "B904",
-    "I",    # isort
-=======
->>>>>>> 09b07d01
     "C4",
     "G",
     "E4",
@@ -182,10 +178,7 @@
     # "PT", enable in later PR
     "PYI",
     "RUF006",
-<<<<<<< HEAD
     "RUF015",
-=======
->>>>>>> 09b07d01
     "RUF024",
     "SLOT",
     "SIM101",

--- conflicted
+++ resolved
@@ -1,11 +1,17 @@
 import json
 from contextlib import suppress
 from pathlib import PurePath
-<<<<<<< HEAD
-from typing import Any, Callable, Dict, List, Mapping, Optional, Sequence, Tuple
-=======
-from typing import Any, Callable, ClassVar, Dict, List, Optional, Tuple
->>>>>>> afa2113a
+from typing import (
+    Any,
+    Callable,
+    ClassVar,
+    Dict,
+    List,
+    Mapping,
+    Optional,
+    Sequence,
+    Tuple,
+)
 
 from .registry import _import_class, get_filesystem_class
 from .spec import AbstractFileSystem

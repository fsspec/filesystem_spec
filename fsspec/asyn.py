import asyncio
import asyncio.events
import functools
import inspect
import os
import re
import threading
from glob import has_magic

from .exceptions import FSTimeoutError
from .spec import AbstractFileSystem
from .utils import PY36, is_exception, other_paths

private = re.compile("_[^_]")


async def _runner(event, coro, result, timeout=None):
    timeout = timeout if timeout else None  # convert 0 or 0.0 to None
    if timeout is not None:
        coro = asyncio.wait_for(coro, timeout=timeout)
    try:
        result[0] = await coro
    except Exception as ex:
        result[0] = ex
    finally:
        event.set()


if PY36:
    grl = asyncio.events._get_running_loop
else:
    grl = asyncio.events.get_running_loop


def sync(loop, func, *args, timeout=None, **kwargs):
    """
    Make loop run coroutine until it returns. Runs in other thread
    """
    timeout = timeout if timeout else None  # convert 0 or 0.0 to None
    # NB: if the loop is not running *yet*, it is OK to submit work
    # and we will wait for it
    if loop is None or loop.is_closed():
        raise RuntimeError("Loop is not running")
    try:
        loop0 = grl()
        if loop0 is loop:
            raise NotImplementedError("Calling sync() from within a running loop")
    except RuntimeError:
        pass
    coro = func(*args, **kwargs)
    result = [None]
    event = threading.Event()
    asyncio.run_coroutine_threadsafe(_runner(event, coro, result, timeout), loop)
<<<<<<< HEAD
    while True:
        # this loops allows thread to get interrupted
        if event.wait(1):
            break
        if timeout is not None:
            timeout -= 1
            if timeout < 0:
                raise TimeoutError
=======
    # Raise FSTimeoutError on event.wait() returns None (timeout) or
    # asyncio.TimeoutError to make the timeout behaviors consistency.
    if not event.wait(timeout):
        raise FSTimeoutError
    if isinstance(result[0], asyncio.TimeoutError):
        # suppress asyncio.TimeoutError, raise FSTimeoutError
        raise FSTimeoutError
>>>>>>> 39118962
    if isinstance(result[0], BaseException):
        raise result[0]
    return result[0]


iothread = [None]  # dedicated fsspec IO thread
loop = [None]  # global event loop for any non-async instance
lock = threading.Lock()  # for setting exactly one thread


def sync_wrapper(func, obj=None):
    """Given a function, make so can be called in async or blocking contexts

    Leave obj=None if defining within a class. Pass the instance if attaching
    as an attribute of the instance.
    """

    @functools.wraps(func)
    def wrapper(*args, **kwargs):
        self = obj or args[0]
        return sync(self.loop, func, *args, **kwargs)

    return wrapper


def get_loop():
    """Create or return the default fsspec IO loop

    The loop will be running on a separate thread.
    """
    if loop[0] is None:
        with lock:
            # repeat the check just in case the loop got filled between the
            # previous two calls from another thread
            if loop[0] is None:
                loop[0] = asyncio.new_event_loop()
                th = threading.Thread(target=loop[0].run_forever, name="fsspecIO")
                th.daemon = True
                th.start()
                iothread[0] = th
    return loop[0]


try:
    import resource
except ImportError:
    resource = None
    ResourceError = OSError
else:
    ResourceEror = resource.error

_DEFAULT_BATCH_SIZE = 128


def _get_batch_size():
    from fsspec.config import conf

    if "gather_batch_size" in conf:
        return conf["gather_batch_size"]
    if resource is None:
        return _DEFAULT_BATCH_SIZE

    try:
        soft_limit, _ = resource.getrlimit(resource.RLIMIT_NOFILE)
    except (ImportError, ValueError, ResourceError):
        return _DEFAULT_BATCH_SIZE

    if soft_limit == resource.RLIM_INFINITY:
        return -1
    else:
        return soft_limit // 8


async def _throttled_gather(coros, batch_size=None, **gather_kwargs):
    """Run the given coroutines in smaller chunks to
    not crossing the file descriptor limit.

    If batch_size parameter is -1, then it will not be any throttling. If
    it is none, it will be inferred from the process resources (soft limit divided
    by 8) and fallback to 128 if the system doesn't support it."""

    if batch_size is None:
        batch_size = _get_batch_size()

    if batch_size == -1:
        return await asyncio.gather(*coros, **gather_kwargs)

    assert batch_size > 0

    results = []
    for start in range(0, len(coros), batch_size):
        chunk = coros[start : start + batch_size]
        results.extend(await asyncio.gather(*chunk, **gather_kwargs))
    return results


# these methods should be implemented as async by any async-able backend
async_methods = [
    "_ls",
    "_cat_file",
    "_get_file",
    "_put_file",
    "_rm_file",
    "_cp_file",
    "_pipe_file",
    "_expand_path",
    "_info",
    "_isfile",
    "_isdir",
    "_exists",
    "_walk",
    "_glob",
    "_find",
    "_du",
    "_size",
]


class AsyncFileSystem(AbstractFileSystem):
    """Async file operations, default implementations

    Passes bulk operations to asyncio.gather for concurrent operation.

    Implementations that have concurrent batch operations and/or async methods
    should inherit from this class instead of AbstractFileSystem. Docstrings are
    copied from the un-underscored method in AbstractFileSystem, if not given.
    """

    # note that methods do not have docstring here; they will be copied
    # for _* methods and inferred for overridden methods.

    async_impl = True
    disable_throttling = False

    def __init__(self, *args, asynchronous=False, loop=None, **kwargs):
        self.asynchronous = asynchronous
        self._pid = os.getpid()
        if not asynchronous:
            self._loop = loop or get_loop()
        else:
            self._loop = None
        self.batch_size = kwargs.pop("batch_size", None)
        super().__init__(*args, **kwargs)

    @property
    def loop(self):
        if self._pid != os.getpid():
            raise RuntimeError("This class is not fork-safe")
        return self._loop

    async def _rm_file(self, path, **kwargs):
        raise NotImplementedError

    async def _rm(self, path, recursive=False, **kwargs):
        # TODO: implement on_error
        path = await self._expand_path(path, recursive=recursive)
        await asyncio.gather(*[self._rm_file(p, **kwargs) for p in path])

    async def _copy(
        self, path1, path2, recursive=False, on_error=None, maxdepth=None, **kwargs
    ):
        if on_error is None and recursive:
            on_error = "ignore"
        elif on_error is None:
            on_error = "raise"

        paths = await self._expand_path(path1, maxdepth=maxdepth, recursive=recursive)
        path2 = other_paths(paths, path2)
        result = await asyncio.gather(
            *[self._cp_file(p1, p2, **kwargs) for p1, p2 in zip(paths, path2)],
            return_exceptions=True,
        )

        for ex in filter(is_exception, result):
            if on_error == "ignore" and isinstance(ex, FileNotFoundError):
                continue
            raise ex

    async def _pipe(self, path, value=None, **kwargs):
        if isinstance(path, str):
            path = {path: value}
        await asyncio.gather(
            *[self._pipe_file(k, v, **kwargs) for k, v in path.items()]
        )

    async def _cat_file(self, path, start=None, end=None, **kwargs):
        raise NotImplementedError

    async def _cat(self, path, recursive=False, on_error="raise", **kwargs):
        paths = await self._expand_path(path, recursive=recursive)
        out = await asyncio.gather(
            *[self._cat_file(path, **kwargs) for path in paths],
            return_exceptions=True,
        )
        if on_error == "raise":
            ex = next(filter(is_exception, out), False)
            if ex:
                raise ex
        if (
            len(paths) > 1
            or isinstance(path, list)
            or paths[0] != self._strip_protocol(path)
        ):
            return {
                k: v
                for k, v in zip(paths, out)
                if on_error != "omit" or not is_exception(v)
            }
        else:
            return out[0]

    async def _put(self, lpath, rpath, recursive=False, **kwargs):
        """Copy file(s) from local.

        Copies a specific file or tree of files (if recursive=True). If rpath
        ends with a "/", it will be assumed to be a directory, and target files
        will go within.

        The put_file method will be called concurrently on a batch of files. The
        batch_size option can configure the amount of futures that can be executed
        at the same time. If it is -1, then all the files will be uploaded concurrently.
        The default can be set for this instance by passing "batch_size" in the
        constructor, or for all instances by setting the "gather_batch_size" key
        in ``fsspec.config.conf``, falling back to 1/8th of the system limit .
        """
        from .implementations.local import LocalFileSystem, make_path_posix

        rpath = self._strip_protocol(rpath)
        if isinstance(lpath, str):
            lpath = make_path_posix(lpath)
        fs = LocalFileSystem()
        lpaths = fs.expand_path(lpath, recursive=recursive)
        rpaths = other_paths(lpaths, rpath)
        batch_size = kwargs.pop("batch_size", self.batch_size)
        return await _throttled_gather(
            [
                self._put_file(lpath, rpath, **kwargs)
                for lpath, rpath in zip(lpaths, rpaths)
            ],
            batch_size=batch_size,
        )

    async def _get_file(self, rpath, lpath, **kwargs):
        raise NotImplementedError

    async def _get(self, rpath, lpath, recursive=False, **kwargs):
        """Copy file(s) to local.

        Copies a specific file or tree of files (if recursive=True). If lpath
        ends with a "/", it will be assumed to be a directory, and target files
        will go within. Can submit a list of paths, which may be glob-patterns
        and will be expanded.

        The get_file method will be called concurrently on a batch of files. The
        batch_size option can configure the amount of futures that can be executed
        at the same time. If it is -1, then all the files will be uploaded concurrently.
        The default can be set for this instance by passing "batch_size" in the
        constructor, or for all instances by setting the "gather_batch_size" key
        in ``fsspec.config.conf``, falling back to 1/8th of the system limit .
        """
        from fsspec.implementations.local import make_path_posix

        rpath = self._strip_protocol(rpath)
        lpath = make_path_posix(lpath)
        rpaths = await self._expand_path(rpath, recursive=recursive)
        lpaths = other_paths(rpaths, lpath)
        [os.makedirs(os.path.dirname(lp), exist_ok=True) for lp in lpaths]
        batch_size = kwargs.pop("batch_size", self.batch_size)
        return await _throttled_gather(
            [
                self._get_file(rpath, lpath, **kwargs)
                for lpath, rpath in zip(lpaths, rpaths)
            ],
            batch_size=batch_size,
        )

    async def _isfile(self, path):
        try:
            return (await self._info(path))["type"] == "file"
        except:  # noqa: E722
            return False

    async def _isdir(self, path):
        try:
            return (await self._info(path))["type"] == "directory"
        except IOError:
            return False

    async def _size(self, path):
        return (await self._info(path)).get("size", None)

    async def _exists(self, path):
        try:
            await self._info(path)
            return True
        except FileNotFoundError:
            return False

    async def _info(self, path, **kwargs):
        raise NotImplementedError

    async def _ls(self, path, **kwargs):
        raise NotImplementedError

    async def _walk(self, path, maxdepth=None, **kwargs):
        path = self._strip_protocol(path)
        full_dirs = {}
        dirs = {}
        files = {}

        detail = kwargs.pop("detail", False)
        try:
            listing = await self._ls(path, detail=True, **kwargs)
        except (FileNotFoundError, IOError):
            if detail:
                yield path, {}, {}
            else:
                yield path, [], []
            return

        for info in listing:
            # each info name must be at least [path]/part , but here
            # we check also for names like [path]/part/
            pathname = info["name"].rstrip("/")
            name = pathname.rsplit("/", 1)[-1]
            if info["type"] == "directory" and pathname != path:
                # do not include "self" path
                full_dirs[pathname] = info
                dirs[name] = info
            elif pathname == path:
                # file-like with same name as give path
                files[""] = info
            else:
                files[name] = info

        if detail:
            yield path, dirs, files
        else:
            yield path, list(dirs), list(files)

        if maxdepth is not None:
            maxdepth -= 1
            if maxdepth < 1:
                return

        for d in full_dirs:
            async for _ in self._walk(d, maxdepth=maxdepth, detail=detail, **kwargs):
                yield _

    async def _glob(self, path, **kwargs):
        import re

        ends = path.endswith("/")
        path = self._strip_protocol(path)
        indstar = path.find("*") if path.find("*") >= 0 else len(path)
        indques = path.find("?") if path.find("?") >= 0 else len(path)
        indbrace = path.find("[") if path.find("[") >= 0 else len(path)

        ind = min(indstar, indques, indbrace)

        detail = kwargs.pop("detail", False)

        if not has_magic(path):
            root = path
            depth = 1
            if ends:
                path += "/*"
            elif await self._exists(path):
                if not detail:
                    return [path]
                else:
                    return {path: await self._info(path)}
            else:
                if not detail:
                    return []  # glob of non-existent returns empty
                else:
                    return {}
        elif "/" in path[:ind]:
            ind2 = path[:ind].rindex("/")
            root = path[: ind2 + 1]
            depth = None if "**" in path else path[ind2 + 1 :].count("/") + 1
        else:
            root = ""
            depth = None if "**" in path else path[ind + 1 :].count("/") + 1

        allpaths = await self._find(
            root, maxdepth=depth, withdirs=True, detail=True, **kwargs
        )
        # Escape characters special to python regex, leaving our supported
        # special characters in place.
        # See https://www.gnu.org/software/bash/manual/html_node/Pattern-Matching.html
        # for shell globbing details.
        pattern = (
            "^"
            + (
                path.replace("\\", r"\\")
                .replace(".", r"\.")
                .replace("+", r"\+")
                .replace("//", "/")
                .replace("(", r"\(")
                .replace(")", r"\)")
                .replace("|", r"\|")
                .replace("^", r"\^")
                .replace("$", r"\$")
                .replace("{", r"\{")
                .replace("}", r"\}")
                .rstrip("/")
                .replace("?", ".")
            )
            + "$"
        )
        pattern = re.sub("[*]{2}", "=PLACEHOLDER=", pattern)
        pattern = re.sub("[*]", "[^/]*", pattern)
        pattern = re.compile(pattern.replace("=PLACEHOLDER=", ".*"))
        out = {
            p: allpaths[p]
            for p in sorted(allpaths)
            if pattern.match(p.replace("//", "/").rstrip("/"))
        }
        if detail:
            return out
        else:
            return list(out)

    async def _du(self, path, total=True, maxdepth=None, **kwargs):
        sizes = {}
        # async for?
        for f in await self._find(path, maxdepth=maxdepth, **kwargs):
            info = await self._info(f)
            sizes[info["name"]] = info["size"]
        if total:
            return sum(sizes.values())
        else:
            return sizes

    async def _find(self, path, maxdepth=None, withdirs=False, **kwargs):
        path = self._strip_protocol(path)
        out = dict()
        detail = kwargs.pop("detail", False)
        # async for?
        async for _, dirs, files in self._walk(path, maxdepth, detail=True, **kwargs):
            if withdirs:
                files.update(dirs)
            out.update({info["name"]: info for name, info in files.items()})
        if (await self._isfile(path)) and path not in out:
            # walk works on directories, but find should also return [path]
            # when path happens to be a file
            out[path] = {}
        names = sorted(out)
        if not detail:
            return names
        else:
            return {name: out[name] for name in names}

    async def _expand_path(self, path, recursive=False, maxdepth=None):
        if isinstance(path, str):
            out = await self._expand_path([path], recursive, maxdepth)
        else:
            # reduce depth on each recursion level unless None or 0
            maxdepth = maxdepth if not maxdepth else maxdepth - 1
            out = set()
            path = [self._strip_protocol(p) for p in path]
            for p in path:  # can gather here
                if has_magic(p):
                    bit = set(await self._glob(p))
                    out |= bit
                    if recursive:
                        out |= set(
                            await self._expand_path(
                                list(bit), recursive=recursive, maxdepth=maxdepth
                            )
                        )
                    continue
                elif recursive:
                    rec = set(await self._find(p, maxdepth=maxdepth, withdirs=True))
                    out |= rec
                if p not in out and (recursive is False or (await self._exists(p))):
                    # should only check once, for the root
                    out.add(p)
        if not out:
            raise FileNotFoundError(path)
        return list(sorted(out))


def mirror_sync_methods(obj):
    """Populate sync and async methods for obj

    For each method will create a sync version if the name refers to an async method
    (coroutine) and there is no override in the child class; will create an async
    method for the corresponding sync method if there is no implementation.

    Uses the methods specified in
    - async_methods: the set that an implementation is expected to provide
    - default_async_methods: that can be derived from their sync version in
      AbstractFileSystem
    - AsyncFileSystem: async-specific default coroutines
    """
    from fsspec import AbstractFileSystem

    for method in async_methods + dir(AsyncFileSystem):
        if not method.startswith("_"):
            continue
        smethod = method[1:]
        if private.match(method):
            isco = inspect.iscoroutinefunction(getattr(obj, method, None))
            unsync = getattr(getattr(obj, smethod, False), "__func__", None)
            is_default = unsync is getattr(AbstractFileSystem, smethod, "")
            if isco and is_default:
                mth = sync_wrapper(getattr(obj, method), obj=obj)
                setattr(obj, smethod, mth)
                if not mth.__doc__:
                    mth.__doc__ = getattr(
                        getattr(AbstractFileSystem, smethod, None), "__doc__", ""
                    )


class FSSpecCoroutineCancel(Exception):
    pass


def _dump_running_tasks(
    printout=True, cancel=True, exc=FSSpecCoroutineCancel, with_task=False
):
    import traceback

    if PY36:
        raise NotImplementedError("Do not call this on Py 3.6")

    tasks = [t for t in asyncio.tasks.all_tasks(loop[0]) if not t.done()]
    if printout:
        [task.print_stack() for task in tasks]
    out = [
        {
            "locals": task._coro.cr_frame.f_locals,
            "file": task._coro.cr_frame.f_code.co_filename,
            "firstline": task._coro.cr_frame.f_code.co_firstlineno,
            "linelo": task._coro.cr_frame.f_lineno,
            "stack": traceback.format_stack(task._coro.cr_frame),
            "task": task if with_task else None,
        }
        for task in tasks
    ]
    if cancel:
        for t in tasks:
            cbs = t._callbacks
            t.cancel()
            asyncio.futures.Future.set_exception(t, exc)
            asyncio.futures.Future.cancel(t)
            [cb[0](t) for cb in cbs]  # cancels any dependent concurrent.futures
            try:
                t._coro.throw(exc)  # exits coro, unless explicitly handled
            except exc:
                pass
    return out<|MERGE_RESOLUTION|>--- conflicted
+++ resolved
@@ -51,7 +51,6 @@
     result = [None]
     event = threading.Event()
     asyncio.run_coroutine_threadsafe(_runner(event, coro, result, timeout), loop)
-<<<<<<< HEAD
     while True:
         # this loops allows thread to get interrupted
         if event.wait(1):
@@ -59,16 +58,10 @@
         if timeout is not None:
             timeout -= 1
             if timeout < 0:
-                raise TimeoutError
-=======
-    # Raise FSTimeoutError on event.wait() returns None (timeout) or
-    # asyncio.TimeoutError to make the timeout behaviors consistency.
-    if not event.wait(timeout):
-        raise FSTimeoutError
+                raise FSTimeoutError
     if isinstance(result[0], asyncio.TimeoutError):
         # suppress asyncio.TimeoutError, raise FSTimeoutError
         raise FSTimeoutError
->>>>>>> 39118962
     if isinstance(result[0], BaseException):
         raise result[0]
     return result[0]

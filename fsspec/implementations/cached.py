import hashlib
import inspect
import logging
import os
import pickle
import tempfile
import time
from shutil import move, rmtree

from fsspec import AbstractFileSystem, filesystem
from fsspec.callbacks import _DEFAULT_CALLBACK
from fsspec.compression import compr
from fsspec.core import BaseCache, MMapCache
from fsspec.exceptions import BlocksizeMismatchError
from fsspec.spec import AbstractBufferedFile
from fsspec.utils import infer_compression

logger = logging.getLogger("fsspec")


class CachingFileSystem(AbstractFileSystem):
    """Locally caching filesystem, layer over any other FS

    This class implements chunk-wise local storage of remote files, for quick
    access after the initial download. The files are stored in a given
    directory with random hashes for the filenames. If no directory is given,
    a temporary one is used, which should be cleaned up by the OS after the
    process ends. The files themselves are sparse (as implemented in
    :class:`~fsspec.caching.MMapCache`), so only the data which is accessed
    takes up space.

    Restrictions:

    - the block-size must be the same for each access of a given file, unless
      all blocks of the file have already been read
    - caching can only be applied to file-systems which produce files
      derived from fsspec.spec.AbstractBufferedFile ; LocalFileSystem is also
      allowed, for testing
    """

    protocol = ("blockcache", "cached")

    def __init__(
        self,
        target_protocol=None,
        cache_storage="TMP",
        cache_check=10,
        check_files=False,
        expiry_time=604800,
        target_options=None,
        fs=None,
        same_names=False,
        compression=None,
        **kwargs,
    ):
        """

        Parameters
        ----------
        target_protocol: str (optional)
            Target filesystem protocol. Provide either this or ``fs``.
        cache_storage: str or list(str)
            Location to store files. If "TMP", this is a temporary directory,
            and will be cleaned up by the OS when this process ends (or later).
            If a list, each location will be tried in the order given, but
            only the last will be considered writable.
        cache_check: int
            Number of seconds between reload of cache metadata
        check_files: bool
            Whether to explicitly see if the UID of the remote file matches
            the stored one before using. Warning: some file systems such as
            HTTP cannot reliably give a unique hash of the contents of some
            path, so be sure to set this option to False.
        expiry_time: int
            The time in seconds after which a local copy is considered useless.
            Set to falsy to prevent expiry. The default is equivalent to one
            week.
        target_options: dict or None
            Passed to the instantiation of the FS, if fs is None.
        fs: filesystem instance
            The target filesystem to run against. Provide this or ``protocol``.
        same_names: bool (optional)
            By default, target URLs are hashed, so that files from different backends
            with the same basename do not conflict. If this is true, the original
            basename is used.
        compression: str (optional)
            To decompress on download. Can be 'infer' (guess from the URL name),
            one of the entries in ``fsspec.compression.compr``, or None for no
            decompression.
        """
        super().__init__(**kwargs)
        if fs is None and target_protocol is None:
            raise ValueError(
                "Please provide filesystem instance(fs) or target_protocol"
            )
        if not (fs is None) ^ (target_protocol is None):
            raise ValueError(
                "Both filesystems (fs) and target_protocol may not be both given."
            )
        if cache_storage == "TMP":
            storage = [tempfile.mkdtemp()]
        else:
            if isinstance(cache_storage, str):
                storage = [cache_storage]
            else:
                storage = cache_storage
        os.makedirs(storage[-1], exist_ok=True)
        self.storage = storage
        self.kwargs = target_options or {}
        self.cache_check = cache_check
        self.check_files = check_files
        self.expiry = expiry_time
        self.compression = compression
        # TODO: same_names should allow for variable prefix, not only
        #  to keep the basename
        self.same_names = same_names
        self.target_protocol = (
            target_protocol
            if isinstance(target_protocol, str)
            else (fs.protocol if isinstance(fs.protocol, str) else fs.protocol[0])
        )
        self.load_cache()
        self.fs = fs if fs is not None else filesystem(target_protocol, **self.kwargs)

        def _strip_protocol(path):
            # acts as a method, since each instance has a difference target
            return self.fs._strip_protocol(type(self)._strip_protocol(path))

        self._strip_protocol = _strip_protocol

    def _mkcache(self):
        os.makedirs(self.storage[-1], exist_ok=True)

    def load_cache(self):
        """Read set of stored blocks from file"""
        cached_files = []
        for storage in self.storage:
            fn = os.path.join(storage, "cache")
            if os.path.exists(fn):
                with open(fn, "rb") as f:
                    # TODO: consolidate blocks here
                    loaded_cached_files = pickle.load(f)
                    for c in loaded_cached_files.values():
                        if isinstance(c["blocks"], list):
                            c["blocks"] = set(c["blocks"])
                    cached_files.append(loaded_cached_files)
            else:
                cached_files.append({})
        self._mkcache()
        self.cached_files = cached_files or [{}]
        self.last_cache = time.time()

    def save_cache(self):
        """Save set of stored blocks from file"""
        fn = os.path.join(self.storage[-1], "cache")
        # TODO: a file lock could be used to ensure file does not change
        #  between re-read and write; but occasional duplicated reads ok.
        cache = self.cached_files[-1]
        if os.path.exists(fn):
            with open(fn, "rb") as f:
                cached_files = pickle.load(f)
            for k, c in cached_files.items():
                if k in cache:
                    if c["blocks"] is True or cache[k]["blocks"] is True:
                        c["blocks"] = True
                    else:
                        # self.cached_files[*][*]["blocks"] must continue to
                        # point to the same set object so that updates
                        # performed by MMapCache are propagated back to
                        # self.cached_files.
                        blocks = cache[k]["blocks"]
                        blocks.update(c["blocks"])
                        c["blocks"] = blocks
                    c["time"] = max(c["time"], cache[k]["time"])
                    c["uid"] = cache[k]["uid"]

            # Files can be added to cache after it was written once
            for k, c in cache.items():
                if k not in cached_files:
                    cached_files[k] = c
        else:
            cached_files = cache
        cache = {k: v.copy() for k, v in cached_files.items()}
        for c in cache.values():
            if isinstance(c["blocks"], set):
                c["blocks"] = list(c["blocks"])
        fd2, fn2 = tempfile.mkstemp()
        with open(fd2, "wb") as f:
            pickle.dump(cache, f)
        self._mkcache()
        move(fn2, fn)
        self.cached_files[-1] = cached_files
        self.last_cache = time.time()

    def _check_cache(self):
        """Reload caches if time elapsed or any disappeared"""
        self._mkcache()
        if not self.cache_check:
            # explicitly told not to bother checking
            return
        timecond = time.time() - self.last_cache > self.cache_check
        existcond = all(os.path.exists(storage) for storage in self.storage)
        if timecond or not existcond:
            self.load_cache()

    def _check_file(self, path):
        """Is path in cache and still valid"""
        path = self._strip_protocol(path)

        self._check_cache()
        for storage, cache in zip(self.storage, self.cached_files):
            if path not in cache:
                continue
            detail = cache[path].copy()
            if self.check_files:
                if detail["uid"] != self.fs.ukey(path):
                    continue
            if self.expiry:
                if time.time() - detail["time"] > self.expiry:
                    continue
            fn = os.path.join(storage, detail["fn"])
            if os.path.exists(fn):
                return detail, fn
        return False

    def clear_cache(self):
        """Remove all files and metadat from the cache

        In the case of multiple cache locations, this clears only the last one,
        which is assumed to be the read/write one.
        """
        rmtree(self.storage[-1])
        self.load_cache()

    def pop_from_cache(self, path):
        """Remove cached version of given file

        Deletes local copy of the given (remote) path. If it is found in a cache
        location which is not the last, it is assumed to be read-only, and
        raises PermissionError
        """
        path = self._strip_protocol(path)
        details = self._check_file(path)
        if not details:
            return
        _, fn = details
        if fn.startswith(self.storage[-1]):
            # is in in writable cache
            os.remove(fn)
            self.cached_files[-1].pop(path)
            self.save_cache()
        else:
            raise PermissionError(
                "Can only delete cached file in last, writable cache location"
            )

    def _open(
        self,
        path,
        mode="rb",
        block_size=None,
        autocommit=True,
        cache_options=None,
        **kwargs,
    ):
        """Wrap the target _open

        If the whole file exists in the cache, just open it locally and
        return that.

        Otherwise, open the file on the target FS, and make it have a mmap
        cache pointing to the location which we determine, in our cache.
        The ``blocks`` instance is shared, so as the mmap cache instance
        updates, so does the entry in our ``cached_files`` attribute.
        We monkey-patch this file, so that when it closes, we call
        ``close_and_update`` to save the state of the blocks.
        """
        path = self._strip_protocol(path)

        path = self.fs._strip_protocol(path)
        if "r" not in mode:
            return self.fs._open(
                path,
                mode=mode,
                block_size=block_size,
                autocommit=autocommit,
                cache_options=cache_options,
                **kwargs,
            )
        detail = self._check_file(path)
        if detail:
            # file is in cache
            detail, fn = detail
            hash, blocks = detail["fn"], detail["blocks"]
            if blocks is True:
                # stored file is complete
                logger.debug("Opening local copy of %s" % path)
                return open(fn, mode)
            # TODO: action where partial file exists in read-only cache
            logger.debug("Opening partially cached copy of %s" % path)
        else:
            hash = self.hash_name(path, self.same_names)
            fn = os.path.join(self.storage[-1], hash)
            blocks = set()
            detail = {
                "original": path,
                "fn": hash,
                "blocks": blocks,
                "time": time.time(),
                "uid": self.fs.ukey(path),
            }
            self.cached_files[-1][path] = detail
            logger.debug("Creating local sparse file for %s" % path)

        # call target filesystems open
        self._mkcache()
        f = self.fs._open(
            path,
            mode=mode,
            block_size=block_size,
            autocommit=autocommit,
            cache_options=cache_options,
            cache_type="none",
            **kwargs,
        )
        if self.compression:
            comp = (
                infer_compression(path)
                if self.compression == "infer"
                else self.compression
            )
            f = compr[comp](f, mode="rb")
        if "blocksize" in detail:
            if detail["blocksize"] != f.blocksize:
                raise BlocksizeMismatchError(
                    "Cached file must be reopened with same block"
                    "size as original (old: %i, new %i)"
                    "" % (detail["blocksize"], f.blocksize)
                )
        else:
            detail["blocksize"] = f.blocksize
        f.cache = MMapCache(f.blocksize, f._fetch_range, f.size, fn, blocks)
        close = f.close
        f.close = lambda: self.close_and_update(f, close)
        self.save_cache()
        return f

    def hash_name(self, path, same_name):
        return hash_name(path, same_name=same_name)

    def close_and_update(self, f, close):
        """Called when a file is closing, so store the set of blocks"""
        if f.closed:
            return
        path = self._strip_protocol(f.path)

        c = self.cached_files[-1][path]
        if c["blocks"] is not True and len(c["blocks"]) * f.blocksize >= f.size:
            c["blocks"] = True
        try:
            logger.debug("going to save")
            self.save_cache()
            logger.debug("saved")
        except (IOError, OSError):
            logger.debug("Cache saving failed while closing file")
        except NameError:
            logger.debug("Cache save failed due to interpreter shutdown")
        close()
        f.closed = True

    def __getattribute__(self, item):
        if item in [
            "load_cache",
            "_open",
            "save_cache",
            "close_and_update",
            "__init__",
            "__getattribute__",
            "__reduce__",
            "_make_local_details",
            "open",
            "cat",
            "cat_file",
            "get",
            "read_block",
            "tail",
            "head",
            "_check_file",
            "_check_cache",
            "_mkcache",
            "clear_cache",
            "pop_from_cache",
            "_mkcache",
            "local_file",
            "_paths_from_path",
            "get_mapper",
            "open_many",
            "commit_many",
            "hash_name",
            "__hash__",
            "__eq__",
            "to_json",
        ]:
            # all the methods defined in this class. Note `open` here, since
            # it calls `_open`, but is actually in superclass
            return lambda *args, **kw: getattr(type(self), item).__get__(self)(
                *args, **kw
            )
        if item in ["__reduce_ex__"]:
            raise AttributeError
        if item in ["_cache"]:
            # class attributes
            return getattr(type(self), item)
        if item == "__class__":
            return type(self)
        d = object.__getattribute__(self, "__dict__")
        fs = d.get("fs", None)  # fs is not immediately defined
        if item in d:
            return d[item]
        elif fs is not None:
            if item in fs.__dict__:
                # attribute of instance
                return fs.__dict__[item]
            # attributed belonging to the target filesystem
            cls = type(fs)
            m = getattr(cls, item)
            if (inspect.isfunction(m) or inspect.isdatadescriptor(m)) and (
                not hasattr(m, "__self__") or m.__self__ is None
            ):
                # instance method
                return m.__get__(fs, cls)
            return m  # class method or attribute
        else:
            # attributes of the superclass, while target is being set up
            return super().__getattribute__(item)

    def __eq__(self, other):
        """Test for equality."""
        if self is other:
            return True
        if not isinstance(other, type(self)):
            return False
        return (
            self.storage == other.storage
            and self.kwargs == other.kwargs
            and self.cache_check == other.cache_check
            and self.check_files == other.check_files
            and self.expiry == other.expiry
            and self.compression == other.compression
            and self.same_names == other.same_names
            and self.target_protocol == other.target_protocol
        )

    def __hash__(self):
        """Calculate hash."""
        return (
            hash(tuple(self.storage))
            ^ hash(str(self.kwargs))
            ^ hash(self.cache_check)
            ^ hash(self.check_files)
            ^ hash(self.expiry)
            ^ hash(self.compression)
            ^ hash(self.same_names)
            ^ hash(self.target_protocol)
        )

    def to_json(self):
        """Calculate JSON representation.

        Not implemented yet for CachingFileSystem.
        """
        raise NotImplementedError(
            "CachingFileSystem JSON representation not implemented"
        )


class WholeFileCacheFileSystem(CachingFileSystem):
    """Caches whole remote files on first access

    This class is intended as a layer over any other file system, and
    will make a local copy of each file accessed, so that all subsequent
    reads are local. This is similar to ``CachingFileSystem``, but without
    the block-wise functionality and so can work even when sparse files
    are not allowed. See its docstring for definition of the init
    arguments.

    The class still needs access to the remote store for listing files,
    and may refresh cached files.
    """

    protocol = "filecache"
    local_file = True

    def open_many(self, open_files):
        paths = [of.path for of in open_files]
        if "r" in open_files.mode:
            self._mkcache()
        else:
            return [
                LocalTempFile(self.fs, path, mode=open_files.mode) for path in paths
            ]

        if self.compression:
            raise NotImplementedError
        details = [self._check_file(sp) for sp in paths]
        downpath = [p for p, d in zip(paths, details) if not d]
        downfn0 = [
            os.path.join(self.storage[-1], self.hash_name(p, self.same_names))
            for p, d in zip(paths, details)
        ]  # keep these path names for opening later
        downfn = [fn for fn, d in zip(downfn0, details) if not d]
        if downpath:
            # skip if all files are already cached and up to date
            self.fs.get(downpath, downfn)

            # update metadata - only happens when downloads are successful
            newdetail = [
                {
                    "original": path,
                    "fn": self.hash_name(path, self.same_names),
                    "blocks": True,
                    "time": time.time(),
                    "uid": self.fs.ukey(path),
                }
                for path in downpath
            ]
            self.cached_files[-1].update(
                {path: detail for path, detail in zip(downpath, newdetail)}
            )
            self.save_cache()

        def firstpart(fn):
            # helper to adapt both whole-file and simple-cache
            return fn[1] if isinstance(fn, tuple) else fn

        return [
            open(firstpart(fn0) if fn0 else fn1, mode=open_files.mode)
            for fn0, fn1 in zip(details, downfn0)
        ]

    def commit_many(self, open_files):
        self.fs.put([f.fn for f in open_files], [f.path for f in open_files])
<<<<<<< HEAD
        for f in open_files:
            os.remove(f.name)
=======
        [f.close() for f in open_files]
        for f in open_files:
            # in case autocommit is off, and so close did not already delete
            try:
                os.remove(f.name)
            except FileNotFoundError:
                pass
>>>>>>> 7effb83e

    def _make_local_details(self, path):
        hash = self.hash_name(path, self.same_names)
        fn = os.path.join(self.storage[-1], hash)
        detail = {
            "original": path,
            "fn": hash,
            "blocks": True,
            "time": time.time(),
            "uid": self.fs.ukey(path),
        }
        self.cached_files[-1][path] = detail
        logger.debug("Copying %s to local cache" % path)
        return fn

    def cat(
        self,
        path,
        recursive=False,
        on_error="raise",
        callback=_DEFAULT_CALLBACK,
        **kwargs,
    ):
        paths = self.expand_path(
            path, recursive=recursive, maxdepth=kwargs.get("maxdepth", None)
        )
        getpaths = []
        storepaths = []
        fns = []
        for p in paths:
            detail = self._check_file(p)
            if not detail:
                fn = self._make_local_details(p)
                getpaths.append(p)
                storepaths.append(fn)
            else:
                detail, fn = detail if isinstance(detail, tuple) else (None, detail)
            fns.append(fn)
        if getpaths:
            self.fs.get(getpaths, storepaths)
            self.save_cache()

        out = {}
        callback.set_size(len(paths))
        for p, fn in zip(paths, fns):
            out[p] = open(fn, "rb").read()
            callback.relative_update(1)
        if isinstance(path, str) and len(paths) == 1 and recursive is False:
            out = out[paths[0]]
        return out

    def _open(self, path, mode="rb", **kwargs):
        path = self._strip_protocol(path)
        if "r" not in mode:
            return LocalTempFile(self, path, mode=mode)
        detail = self._check_file(path)
        if detail:
            detail, fn = detail
            _, blocks = detail["fn"], detail["blocks"]
            if blocks is True:
                logger.debug("Opening local copy of %s" % path)

                # In order to support downstream filesystems to be able to
                # infer the compression from the original filename, like
                # the `TarFileSystem`, let's extend the `io.BufferedReader`
                # fileobject protocol by adding a dedicated attribute
                # `original`.
                f = open(fn, mode)
                f.original = detail.get("original")
                return f
            else:
                raise ValueError(
                    "Attempt to open partially cached file %s"
                    "as a wholly cached file" % path
                )
        else:
            fn = self._make_local_details(path)
        kwargs["mode"] = mode

        # call target filesystems open
        self._mkcache()
        if self.compression:
            with self.fs._open(path, **kwargs) as f, open(fn, "wb") as f2:
                if isinstance(f, AbstractBufferedFile):
                    # want no type of caching if just downloading whole thing
                    f.cache = BaseCache(0, f.cache.fetcher, f.size)
                comp = (
                    infer_compression(path)
                    if self.compression == "infer"
                    else self.compression
                )
                f = compr[comp](f, mode="rb")
                data = True
                while data:
                    block = getattr(f, "blocksize", 5 * 2**20)
                    data = f.read(block)
                    f2.write(data)
        else:
            self.fs.get(path, fn)
        self.save_cache()
        return self._open(path, mode)


class SimpleCacheFileSystem(WholeFileCacheFileSystem):
    """Caches whole remote files on first access

    This class is intended as a layer over any other file system, and
    will make a local copy of each file accessed, so that all subsequent
    reads are local. This implementation only copies whole files, and
    does not keep any metadata about the download time or file details.
    It is therefore safer to use in multi-threaded/concurrent situations.

    This is the only of the caching filesystems that supports write: you will
    be given a real local open file, and upon close and commit, it will be
    uploaded to the target filesystem; the writability or the target URL is
    not checked until that time.

    """

    protocol = "simplecache"
    local_file = True

    def __init__(self, **kwargs):
        kw = kwargs.copy()
        for key in ["cache_check", "expiry_time", "check_files"]:
            kw[key] = False
        super().__init__(**kw)
        for storage in self.storage:
            if not os.path.exists(storage):
                os.makedirs(storage, exist_ok=True)
        self.cached_files = [{}]

    def _check_file(self, path):
        self._check_cache()
        sha = self.hash_name(path, self.same_names)
        for storage in self.storage:
            fn = os.path.join(storage, sha)
            if os.path.exists(fn):
                return fn

    def save_cache(self):
        pass

    def load_cache(self):
        pass

    def _open(self, path, mode="rb", **kwargs):
        path = self._strip_protocol(path)

        if "r" not in mode:
            return LocalTempFile(self, path, mode=mode)
        fn = self._check_file(path)
        if fn:
            return open(fn, mode)

        sha = self.hash_name(path, self.same_names)
        fn = os.path.join(self.storage[-1], sha)
        logger.debug("Copying %s to local cache" % path)
        kwargs["mode"] = mode

        self._mkcache()
        if self.compression:
            with self.fs._open(path, **kwargs) as f, open(fn, "wb") as f2:
                if isinstance(f, AbstractBufferedFile):
                    # want no type of caching if just downloading whole thing
                    f.cache = BaseCache(0, f.cache.fetcher, f.size)
                comp = (
                    infer_compression(path)
                    if self.compression == "infer"
                    else self.compression
                )
                f = compr[comp](f, mode="rb")
                data = True
                while data:
                    block = getattr(f, "blocksize", 5 * 2**20)
                    data = f.read(block)
                    f2.write(data)
        else:
            self.fs.get(path, fn)
        return self._open(path, mode)


class LocalTempFile:
    """A temporary local file, which will be uploaded on commit"""

    def __init__(self, fs, path, fn=None, mode="wb", autocommit=True, seek=0):
        if fn:
            self.fn = fn
            self.fh = open(fn, mode)
        else:
            fd, self.fn = tempfile.mkstemp()
            self.fh = open(fd, mode)
        self.mode = mode
        if seek:
            self.fh.seek(seek)
        self.path = path
        self.fs = fs
        self.closed = False
        self.autocommit = autocommit

    def __reduce__(self):
        # always open in rb+ to allow continuing writing at a location
        return (
            LocalTempFile,
            (self.fs, self.path, self.fn, "rb+", self.autocommit, self.tell()),
        )

    def __enter__(self):
        return self.fh

    def __exit__(self, exc_type, exc_val, exc_tb):
        self.close()

    def close(self):
        if self.closed:
            return
        self.fh.close()
        self.closed = True
        if self.autocommit:
            self.commit()

    def discard(self):
        self.fh.close()
        os.remove(self.fn)

    def commit(self):
        self.fs.put(self.fn, self.path)
<<<<<<< HEAD
        os.remove(self.fn)
=======
        try:
            os.remove(self.fn)
        except (PermissionError, FileNotFoundError):
            # file path may be held by new version of the file on windows
            pass
>>>>>>> 7effb83e

    @property
    def name(self):
        return self.fn

    def __getattr__(self, item):
        return getattr(self.fh, item)


def hash_name(path, same_name):
    if same_name:
        hash = os.path.basename(path)
    else:
        hash = hashlib.sha256(path.encode()).hexdigest()
    return hash<|MERGE_RESOLUTION|>--- conflicted
+++ resolved
@@ -540,10 +540,6 @@
 
     def commit_many(self, open_files):
         self.fs.put([f.fn for f in open_files], [f.path for f in open_files])
-<<<<<<< HEAD
-        for f in open_files:
-            os.remove(f.name)
-=======
         [f.close() for f in open_files]
         for f in open_files:
             # in case autocommit is off, and so close did not already delete
@@ -551,7 +547,6 @@
                 os.remove(f.name)
             except FileNotFoundError:
                 pass
->>>>>>> 7effb83e
 
     def _make_local_details(self, path):
         hash = self.hash_name(path, self.same_names)
@@ -779,15 +774,11 @@
 
     def commit(self):
         self.fs.put(self.fn, self.path)
-<<<<<<< HEAD
-        os.remove(self.fn)
-=======
         try:
             os.remove(self.fn)
         except (PermissionError, FileNotFoundError):
             # file path may be held by new version of the file on windows
             pass
->>>>>>> 7effb83e
 
     @property
     def name(self):

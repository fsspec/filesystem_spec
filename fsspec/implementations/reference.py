import base64
import io
import itertools
import logging
import os
from functools import lru_cache

import fsspec.core

try:
    import ujson as json
except ImportError:
    import json

from ..asyn import AsyncFileSystem, sync
from ..callbacks import _DEFAULT_CALLBACK
from ..core import filesystem, open
from ..mapping import get_mapper
from ..spec import AbstractFileSystem
from ..utils import isfilelike

logger = logging.getLogger("fsspec.reference")


class ReferenceFileSystem(AsyncFileSystem):
    """View byte ranges of some other file as a file system

    Initial version: single file system target, which must support
    async, and must allow start and end args in _cat_file. Later versions
    may allow multiple arbitrary URLs for the targets.

    This FileSystem is read-only. It is designed to be used with async
    targets (for now). This FileSystem only allows whole-file access, no
    ``open``. We do not get original file details from the target FS.

    Configuration is by passing a dict of references at init, or a URL to
    a JSON file containing the same; this dict
    can also contain concrete data for some set of paths.

    Reference dict format:
    {path0: bytes_data, path1: (target_url, offset, size)}

    https://github.com/fsspec/kerchunk/blob/main/README.md
    """

    protocol = "reference"

    def __init__(
        self,
        fo,
        target=None,
        ref_storage_args=None,
        target_protocol=None,
        target_options=None,
        remote_protocol=None,
        remote_options=None,
        fs=None,
        template_overrides=None,
        simple_templates=True,
        loop=None,
        ref_type=None,
        **kwargs,
    ):
        """

        Parameters
        ----------
        fo : dict or str
            The set of references to use for this instance, with a structure as above.
            If str, will use fsspec.open, in conjunction with ref_storage_args to
            open and parse JSON at this location.
        target : str
            For any references having target_url as None, this is the default file
            target to use
        ref_storage_args : dict
            If references is a str, use these kwargs for loading the JSON file
        target_protocol : str
            Used for loading the reference file, if it is a path. If None, protocol
            will be derived from the given path
        target_options : dict
            Extra FS options for loading the reference file, if given as a path
        remote_protocol : str
            The protocol of the filesystem on which the references will be evaluated
            (unless fs is provided). If not given, will be derived from the first
            URL that has a protocol in the templates or in the references, in that
            order.
        remote_options : dict
            kwargs to go with remote_protocol
        fs : file system instance
            Directly provide a file system, if you want to configure it beforehand. This
            takes precedence over target_protocol/target_options
        template_overrides : dict
            Swap out any templates in the references file with these - useful for
            testing.
        ref_type : "json" | "parquet" | "zarr"
            If None, guessed from URL suffix, defaulting to JSON. Ignored if fo
            is not a string.
        simple_templates: bool
            Whether templates can be processed with simple replace (True) or if
            jinja  is needed (False, much slower). All reference sets produced by
            ``kerchunk`` are simple in this sense, but the spec allows for complex.
        kwargs : passed to parent class
        """
        super().__init__(loop=loop, **kwargs)
        self.target = target
        self.dataframe = False
        self.template_overrides = template_overrides
        self.simple_templates = simple_templates
        self.templates = {}
        if hasattr(fo, "read"):
            text = fo.read()
        elif isinstance(fo, str):
            if target_protocol:
                extra = {"protocol": target_protocol}
            else:
                extra = {}
            dic = dict(**(ref_storage_args or target_options or {}), **extra)
            if ref_type == "zarr" or fo.endswith("zarr"):
                import pandas as pd
                import zarr

                self.dataframe = True
                m = get_mapper(fo, **dic)
                z = zarr.open_group(m)
                assert z.attrs["version"] == 1
                self.templates = z.attrs["templates"]
                self.gen = z.attrs.get("gen", None)
                self.df = pd.DataFrame(
                    {k: z[k][:] for k in ["key", "data", "url", "offset", "size"]}
                ).set_index("key")
            elif ref_type == "parquet" or fo.endswith("parquet"):
                import fastparquet as fp

                self.dataframe = True
                with open(fo, "rb", **dic) as f:
                    pf = fp.ParquetFile(f)
                    assert pf.key_value_metadata["version"] == 1
                    self.templates = json.loads(pf.key_value_metadata["templates"])
                    self.gen = json.loads(pf.key_value_metadata.get("gen", "[]"))
                    self.df = pf.to_pandas(index="key")
            else:
                # text JSON
                with open(fo, "rb", **dic) as f:
                    logger.info("Read reference from URL %s", fo)
                    text = f.read()
        else:
            # dictionaries; TODO: allow dataframe here?
            text = fo
        if self.dataframe:
            self._process_dataframe()
        else:
            self._process_references(text, template_overrides)
        if fs is not None:
            self.fs = fs
            return
        if remote_protocol is None:
            for ref in self.templates.values():
                if callable(ref):
                    ref = ref()
                protocol, _ = fsspec.core.split_protocol(ref)
                if protocol:
                    remote_protocol = protocol
                    break
        if remote_protocol is None:
            for ref in self.references.values():
                if callable(ref):
                    ref = ref()
                if isinstance(ref, list) and ref[0]:
                    protocol, _ = fsspec.core.split_protocol(ref[0])
                    if protocol:
                        remote_protocol = protocol
                        break
        if remote_protocol is None:
            remote_protocol = target_protocol

        self.fs = filesystem(remote_protocol, loop=loop, **(remote_options or {}))

    @property
    def loop(self):
        return self.fs.loop if self.fs.async_impl else self._loop

    def _cat_common(self, path):
        path = self._strip_protocol(path)
        logger.debug(f"cat: {path}")
        # TODO: can extract and cache templating here
        if self.dataframe:
            part = self.df.loc[path]
            if part["data"]:
                part = part["data"]
            else:
                part = part[["url", "offset", "size"]]
        else:
            part = self.references[path]
        if isinstance(part, str):
            part = part.encode()
        if isinstance(part, bytes):
            logger.debug(f"Reference: {path}, type bytes")
            if part.startswith(b"base64:"):
                part = base64.b64decode(part[7:])
            return part, None, None

        if len(part) == 1:
            logger.debug(f"Reference: {path}, whole file")
            url = part[0]
            start = None
            end = None
        else:
            url, start, size = part
            logger.debug(f"Reference: {path}, offset {start}, size {size}")
            end = start + size
        if url is None:
            url = self.target
        return url, start, end

    async def _cat_file(self, path, start=None, end=None, **kwargs):
        part_or_url, start0, end0 = self._cat_common(path)
        if isinstance(part_or_url, bytes):
            return part_or_url[start:end]
        return (await self.fs._cat_file(part_or_url, start=start0, end=end0))[start:end]

    def cat_file(self, path, start=None, end=None, **kwargs):
        part_or_url, start0, end0 = self._cat_common(path)
        if isinstance(part_or_url, bytes):
            return part_or_url[start:end]
        # TODO: update start0, end0 if start/end given, instead of slicing
        return self.fs.cat_file(part_or_url, start=start0, end=end0)[start:end]

    def pipe_file(self, path, value, **_):
        """Temporarily add binary data or reference as a file"""
        self.references[path] = value

    async def _get_file(self, rpath, lpath, **kwargs):
        if self.isdir(rpath):
            return os.makedirs(lpath, exist_ok=True)
        data = await self._cat_file(rpath)
        with open(lpath, "wb") as f:
            f.write(data)

    def get_file(self, rpath, lpath, callback=_DEFAULT_CALLBACK, **kwargs):
        if self.isdir(rpath):
            return os.makedirs(lpath, exist_ok=True)
        data = self.cat_file(rpath, **kwargs)
<<<<<<< HEAD
        callback.lazy_call("set_size", len, data)
        if isfilelike(lpath):
            lpath.writer(data)
        else:
            with open(lpath, "wb") as f:
                f.write(data)
=======
        callback.set_size(len(data))
        with open(lpath, "wb") as f:
            f.write(data)
>>>>>>> e405b97a
        callback.absolute_update(len(data))

    def get(self, rpath, lpath, recursive=False, **kwargs):
        if self.fs.async_impl:
            return sync(self.loop, self._get, rpath, lpath, recursive, **kwargs)
        return AbstractFileSystem.get(self, rpath, lpath, recursive=recursive, **kwargs)

    def cat(self, path, recursive=False, **kwargs):
        if self.fs.async_impl:
            return sync(self.loop, self._cat, path, recursive, **kwargs)
        elif isinstance(path, list):
            if recursive or any("*" in p for p in path):
                raise NotImplementedError
            return {p: AbstractFileSystem.cat_file(self, p, **kwargs) for p in path}
        else:
            return AbstractFileSystem.cat_file(self, path)

    def _process_dataframe(self):
        self._process_templates(self.templates)

        @lru_cache(1000)
        def _render_jinja(url):
            import jinja2

            if "{{" in url:
                if self.simple_templates:
                    return (
                        url.replace("{{", "{")
                        .replace("}}", "}")
                        .format(**self.templates)
                    )

                return jinja2.Template(url).render(**self.templates)

            return url

        if self.templates:
            self.df["url"] = self.df["url"].map(_render_jinja)

    def _process_references(self, references, template_overrides=None):
        if isinstance(references, (str, bytes)):
            references = json.loads(references)
        vers = references.get("version", None)
        if vers is None:
            self._process_references0(references)
        elif vers == 1:
            self._process_references1(references, template_overrides=template_overrides)
        else:
            raise ValueError(f"Unknown reference spec version: {vers}")
        # TODO: we make dircache by iterating over all entries, but for Spec >= 1,
        #  can replace with programmatic. Is it even needed for mapper interface?

    def _process_references0(self, references):
        """Make reference dict for Spec Version 0"""
        if "zarr_consolidated_format" in references:
            # special case for Ike prototype
            references = _unmodel_hdf5(references)
        self.references = references

    def _process_references1(self, references, template_overrides=None):
        if not self.simple_templates or self.templates:
            try:
                import jinja2
            except ImportError as e:
                raise ValueError("Reference Spec Version 1 requires jinja2") from e
        self.references = {}
        self._process_templates(references.get("templates", {}))

        @lru_cache(1000)
        def _render_jinja(u):
            return jinja2.Template(u).render(**self.templates)

        for k, v in references.get("refs", {}).items():
            if isinstance(v, str):
                if v.startswith("base64:"):
                    self.references[k] = base64.b64decode(v[7:])
                self.references[k] = v
            elif self.templates:
                u = v[0]
                if "{{" in u:
                    if self.simple_templates:
                        u = (
                            u.replace("{{", "{")
                            .replace("}}", "}")
                            .format(**self.templates)
                        )
                    else:
                        u = _render_jinja(u)
                self.references[k] = [u] if len(v) == 1 else [u, v[1], v[2]]
            else:
                self.references[k] = v
        self.references.update(self._process_gen(references.get("gen", [])))

    def _process_templates(self, tmp):
        import jinja2

        self.templates = {}
        if self.template_overrides is not None:
            tmp.update(self.template_overrides)
        for k, v in tmp.items():
            if "{{" in v:
                self.templates[k] = lambda temp=v, **kwargs: jinja2.Template(
                    temp
                ).render(**kwargs)
            else:
                self.templates[k] = v

    def _process_gen(self, gens):
        import jinja2

        out = {}
        for gen in gens:
            dimension = {
                k: v
                if isinstance(v, list)
                else range(v.get("start", 0), v["stop"], v.get("step", 1))
                for k, v in gen["dimensions"].items()
            }
            products = (
                dict(zip(dimension.keys(), values))
                for values in itertools.product(*dimension.values())
            )
            for pr in products:
                key = jinja2.Template(gen["key"]).render(**pr, **self.templates)
                url = jinja2.Template(gen["url"]).render(**pr, **self.templates)
                if ("offset" in gen) and ("length" in gen):
                    offset = int(
                        jinja2.Template(gen["offset"]).render(**pr, **self.templates)
                    )
                    length = int(
                        jinja2.Template(gen["length"]).render(**pr, **self.templates)
                    )
                    out[key] = [url, offset, length]
                elif ("offset" in gen) ^ ("length" in gen):
                    raise ValueError(
                        "Both 'offset' and 'length' are required for a "
                        "reference generator entry if either is provided."
                    )
                else:
                    out[key] = [url]
        return out

    def _dircache_from_items(self):
        self.dircache = {"": []}
        if self.dataframe:
            it = self.df.iterrows()
        else:
            it = self.references.items()
        for path, part in it:
            if self.dataframe:
                if part["data"]:
                    size = len(part["data"])
                else:
                    size = part["size"]
            else:
                if isinstance(part, (bytes, str)):
                    size = len(part)
                elif len(part) == 1:
                    size = None
                else:
                    _, start, size = part
            par = path.rsplit("/", 1)[0] if "/" in path else ""
            par0 = par
            while par0 and par0 not in self.dircache:
                # build parent directories
                self.dircache[par0] = []
                self.dircache.setdefault(
                    par0.rsplit("/", 1)[0] if "/" in par0 else "", []
                ).append({"name": par0, "type": "directory", "size": 0})
                par0 = self._parent(par0)

            self.dircache[par].append({"name": path, "type": "file", "size": size})

    def open(self, path, mode="rb", block_size=None, cache_options=None, **kwargs):
        if mode != "rb":
            raise NotImplementedError
        data = self.cat_file(path)  # load whole chunk into memory
        return io.BytesIO(data)

    def ls(self, path, detail=True, **kwargs):
        path = self._strip_protocol(path)
        if not self.dircache:
            self._dircache_from_items()
        out = self._ls_from_cache(path)
        if out is None:
            raise FileNotFoundError
        if detail:
            return out
        return [o["name"] for o in out]

    def exists(self, path, **kwargs):  # overwrite auto-sync version
        return self.isdir(path) or self.isfile(path)

    def isdir(self, path):  # overwrite auto-sync version
        if self.dircache:
            return path in self.dircache
        else:
            # this may be faster than building dircache for single calls, but
            # by looping will be slow for many calls; could cache it?
            return any(_.startswith(f"{path}/") for _ in self.references)

    def isfile(self, path):  # overwrite auto-sync version
        return path in self.references

    async def _ls(self, path, detail=True, **kwargs):  # calls fast sync code
        return self.ls(path, detail, **kwargs)

    def find(self, path, maxdepth=None, withdirs=False, **kwargs):
        if withdirs:
            return super().find(path, maxdepth=maxdepth, withdirs=withdirs, **kwargs)
        if path:
            path = self._strip_protocol(path)
            return sorted(k for k in self.references if k.startswith(path))
        return sorted(self.references)

    def info(self, path, **kwargs):
        out = self.ls(path, True)
        out0 = [o for o in out if o["name"] == path]
        if not out0:
            return {"name": path, "type": "directory", "size": 0}
        return out0[0]

    async def _info(self, path, **kwargs):  # calls fast sync code
        return self.info(path)


def _unmodel_hdf5(references):
    """Special JSON format from HDF5 prototype"""
    # see https://gist.github.com/ajelenak/80354a95b449cedea5cca508004f97a9
    import re

    ref = {}
    for key, value in references["metadata"].items():
        if key.endswith(".zchunkstore"):
            source = value.pop("source")["uri"]
            match = re.findall(r"https://([^.]+)\.s3\.amazonaws\.com", source)
            if match:
                source = source.replace(
                    f"https://{match[0]}.s3.amazonaws.com", match[0]
                )
            for k, v in value.items():
                ref[k] = (source, v["offset"], v["offset"] + v["size"])
        else:
            ref[key] = json.dumps(value).encode()
    return ref<|MERGE_RESOLUTION|>--- conflicted
+++ resolved
@@ -240,18 +240,12 @@
         if self.isdir(rpath):
             return os.makedirs(lpath, exist_ok=True)
         data = self.cat_file(rpath, **kwargs)
-<<<<<<< HEAD
-        callback.lazy_call("set_size", len, data)
+        callback.set_size(len(data))
         if isfilelike(lpath):
             lpath.writer(data)
         else:
             with open(lpath, "wb") as f:
                 f.write(data)
-=======
-        callback.set_size(len(data))
-        with open(lpath, "wb") as f:
-            f.write(data)
->>>>>>> e405b97a
         callback.absolute_update(len(data))
 
     def get(self, rpath, lpath, recursive=False, **kwargs):

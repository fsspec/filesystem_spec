import base64
import io
import itertools
import logging
import os
from functools import lru_cache

import fsspec.core

try:
    import ujson as json
except ImportError:
    import json

from ..asyn import AsyncFileSystem, sync
from ..callbacks import _DEFAULT_CALLBACK
from ..core import filesystem, open, split_protocol
from ..spec import AbstractFileSystem

logger = logging.getLogger("fsspec.reference")


def _first(d):
    return list(d.values())[0]


def _prot_in_references(path, references):
    ref = references.get(path)
    if isinstance(ref, (list, tuple)):
        return split_protocol(ref[0])[0] if ref[0] else ref[0]


def _protocol_groups(paths, references):
    if isinstance(paths, str):
        return {_prot_in_references(paths, references): [paths]}
    out = {}
    for path in paths:
        protocol = _prot_in_references(path, references)
        out.setdefault(protocol, []).append(path)
    return out


class ReferenceFileSystem(AsyncFileSystem):
    """View byte ranges of some other file as a file system

    Initial version: single file system target, which must support
    async, and must allow start and end args in _cat_file. Later versions
    may allow multiple arbitrary URLs for the targets.

    This FileSystem is read-only. It is designed to be used with async
    targets (for now). This FileSystem only allows whole-file access, no
    ``open``. We do not get original file details from the target FS.

    Configuration is by passing a dict of references at init, or a URL to
    a JSON file containing the same; this dict
    can also contain concrete data for some set of paths.

    Reference dict format:
    {path0: bytes_data, path1: (target_url, offset, size)}

    https://github.com/fsspec/kerchunk/blob/main/README.md
    """

    protocol = "reference"

    def __init__(
        self,
        fo,
        target=None,
        ref_storage_args=None,
        target_protocol=None,
        target_options=None,
        remote_protocol=None,
        remote_options=None,
        fs=None,
        template_overrides=None,
        simple_templates=True,
        loop=None,
        **kwargs,
    ):
        """

        Parameters
        ----------
        fo : dict or str
            The set of references to use for this instance, with a structure as above.
            If str, will use fsspec.open, in conjunction with ref_storage_args to
            open and parse JSON at this location.
        target : str
            For any references having target_url as None, this is the default file
            target to use
        ref_storage_args : dict
            If references is a str, use these kwargs for loading the JSON file
        target_protocol : str
            Used for loading the reference file, if it is a path. If None, protocol
            will be derived from the given path
        target_options : dict
            Extra FS options for loading the reference file, if given as a path
        remote_protocol : str
            The protocol of the filesystem on which the references will be evaluated
            (unless fs is provided). If not given, will be derived from the first
            URL that has a protocol in the templates or in the references, in that
            order.
        remote_options : dict
            kwargs to go with remote_protocol
        fs : file system instance
            Directly provide a file system, if you want to configure it beforehand. This
            takes precedence over target_protocol/target_options
        template_overrides : dict
            Swap out any templates in the references file with these - useful for
            testing.
        simple_templates: bool
            Whether templates can be processed with simple replace (True) or if
            jinja  is needed (False, much slower). All reference sets produced by
            ``kerchunk`` are simple in this sense, but the spec allows for complex.
        kwargs : passed to parent class
        """
        super().__init__(loop=loop, **kwargs)
        self.target = target
        self.dataframe = False
        self.template_overrides = template_overrides
        self.simple_templates = simple_templates
        self.templates = {}
        self.fss = {}
        if hasattr(fo, "read"):
            text = fo.read()
        elif isinstance(fo, str):
            if target_protocol:
                extra = {"protocol": target_protocol}
            else:
                extra = {}
            dic = dict(**(ref_storage_args or target_options or {}), **extra)
            # text JSON
            with open(fo, "rb", **dic) as f:
                logger.info("Read reference from URL %s", fo)
                text = f.read()
        else:
            # dictionaries
            text = fo
        if self.dataframe:
            self._process_dataframe()
        else:
            self._process_references(text, template_overrides)
        if isinstance(fs, dict):
            self.fss = {
                k: (
                    fsspec.filesystem(k.split(":", 1)[0], **opts)
                    if isinstance(opts, dict)
                    else opts
                )
                for k, opts in fs.items()
            }
            return
        if fs is not None:
            # single remote FS
            remote_protocol = (
                fs.protocol[0] if isinstance(fs.protocol, tuple) else fs.protocol
            )

        if remote_protocol is None:
            # get single protocol from any templates
            for ref in self.templates.values():
                if callable(ref):
                    ref = ref()
                protocol, _ = fsspec.core.split_protocol(ref)
                if protocol:
                    remote_protocol = protocol
                    break
        if remote_protocol is None:
            # get single protocol from references
            for ref in self.references.values():
                if callable(ref):
                    ref = ref()
                if isinstance(ref, list) and ref[0]:
                    protocol, _ = fsspec.core.split_protocol(ref[0])
                    if protocol:
                        remote_protocol = protocol
                        break
        if remote_protocol is None:
            remote_protocol = target_protocol

        fs = fs or filesystem(remote_protocol, loop=loop, **(remote_options or {}))
        self.fss[remote_protocol] = fs
        self.fss[None] = fs  # default one

    @property
    def loop(self):
        inloop = [fs.loop for fs in self.fss.values() if fs.async_impl]
        return inloop[0] if inloop else self._loop

    def _cat_common(self, path):
        path = self._strip_protocol(path)
        logger.debug(f"cat: {path}")
        # TODO: can extract and cache templating here
        if self.dataframe:
            part = self.df.loc[path]
            if part["data"]:
                part = part["data"]
            else:
                part = part[["url", "offset", "size"]]
        else:
            part = self.references[path]
        if isinstance(part, str):
            part = part.encode()
        if isinstance(part, bytes):
            logger.debug(f"Reference: {path}, type bytes")
            if part.startswith(b"base64:"):
                part = base64.b64decode(part[7:])
            return part, None, None

        if len(part) == 1:
            logger.debug(f"Reference: {path}, whole file")
            url = part[0]
            start = None
            end = None
        else:
            url, start, size = part
            logger.debug(f"Reference: {path}, offset {start}, size {size}")
            end = start + size
        if url is None:
            url = self.target
        return url, start, end

    async def _cat_file(self, path, start=None, end=None, **kwargs):
        part_or_url, start0, end0 = self._cat_common(path)
        if isinstance(part_or_url, bytes):
            return part_or_url[start:end]
        protocol, _ = split_protocol(part_or_url)
        # TODO: start and end should be passed to cat_file, not sliced
        return (
            await self.fss[protocol]._cat_file(part_or_url, start=start0, end=end0)
        )[start:end]

    def cat_file(self, path, start=None, end=None, **kwargs):
        part_or_url, start0, end0 = self._cat_common(path)
        if isinstance(part_or_url, bytes):
            return part_or_url[start:end]
<<<<<<< HEAD
        protocol, _ = split_protocol(part_or_url)
        # TODO: start and end should be passed to cat_file, not sliced
        return self.fss[protocol].cat_file(part_or_url, start=start0, end=end0)[
            start:end
        ]
=======
        # TODO: update start0, end0 if start/end given, instead of slicing
        return self.fs.cat_file(part_or_url, start=start0, end=end0)[start:end]
>>>>>>> f9089f5c

    def pipe_file(self, path, value, **_):
        """Temporarily add binary data or reference as a file"""
        self.references[path] = value

    async def _get_file(self, rpath, lpath, **kwargs):
        if self.isdir(rpath):
            return os.makedirs(lpath, exist_ok=True)
        data = await self._cat_file(rpath)
        with open(lpath, "wb") as f:
            f.write(data)

    def get_file(self, rpath, lpath, callback=_DEFAULT_CALLBACK, **kwargs):
        if self.isdir(rpath):
            return os.makedirs(lpath, exist_ok=True)
        data = self.cat_file(rpath, **kwargs)
        callback.set_size(len(data))
        with open(lpath, "wb") as f:
            f.write(data)
        callback.absolute_update(len(data))

    def get(self, rpath, lpath, recursive=False, **kwargs):
        if isinstance(lpath, list):
            # because we have to figure out here which lpath goes with which path
            # after grouping
            raise NotImplementedError
        proto_dict = _protocol_groups(rpath, self.references)
        for proto, paths in proto_dict.items():
            if self.fss[proto].async_impl:
                sync(self.loop, self._get, paths, lpath, recursive, **kwargs)
            else:
                AbstractFileSystem.get(
                    self, paths, lpath, recursive=recursive, **kwargs
                )

    def cat(self, path, recursive=False, **kwargs):
        proto_dict = _protocol_groups(path, self.references)
        out = {}
        for proto, paths in proto_dict.items():
            if proto is None:
                # binary/string
                out.update(
                    {p: AbstractFileSystem.cat_file(self, p, **kwargs) for p in paths}
                )

            elif self.fss[proto].async_impl:
                # TODO: asyncio.gather on multiple async FSs
                out.update(sync(self.loop, self._cat, paths, recursive, **kwargs))
            elif isinstance(paths, list):
                if recursive or any("*" in p for p in paths):
                    raise NotImplementedError
                out.update(
                    {p: AbstractFileSystem.cat_file(self, p, **kwargs) for p in paths}
                )
            else:
                out.update(AbstractFileSystem.cat_file(self, paths))
        if len(out) == 1 and isinstance(path, str) and "*" not in path:
            return _first(out)
        return out

    def _process_dataframe(self):
        self._process_templates(self.templates)

        @lru_cache(1000)
        def _render_jinja(url):
            import jinja2

            if "{{" in url:
                if self.simple_templates:
                    return (
                        url.replace("{{", "{")
                        .replace("}}", "}")
                        .format(**self.templates)
                    )

                return jinja2.Template(url).render(**self.templates)

            return url

        if self.templates:
            self.df["url"] = self.df["url"].map(_render_jinja)

    def _process_references(self, references, template_overrides=None):
        if isinstance(references, (str, bytes)):
            references = json.loads(references)
        vers = references.get("version", None)
        if vers is None:
            self._process_references0(references)
        elif vers == 1:
            self._process_references1(references, template_overrides=template_overrides)
        else:
            raise ValueError(f"Unknown reference spec version: {vers}")
        # TODO: we make dircache by iterating over all entries, but for Spec >= 1,
        #  can replace with programmatic. Is it even needed for mapper interface?

    def _process_references0(self, references):
        """Make reference dict for Spec Version 0"""
        if "zarr_consolidated_format" in references:
            # special case for Ike prototype
            references = _unmodel_hdf5(references)
        self.references = references

    def _process_references1(self, references, template_overrides=None):
        if not self.simple_templates or self.templates:
            try:
                import jinja2
            except ImportError as e:
                raise ValueError("Reference Spec Version 1 requires jinja2") from e
        self.references = {}
        self._process_templates(references.get("templates", {}))

        @lru_cache(1000)
        def _render_jinja(u):
            return jinja2.Template(u).render(**self.templates)

        for k, v in references.get("refs", {}).items():
            if isinstance(v, str):
                if v.startswith("base64:"):
                    self.references[k] = base64.b64decode(v[7:])
                self.references[k] = v
            elif self.templates:
                u = v[0]
                if "{{" in u:
                    if self.simple_templates:
                        u = (
                            u.replace("{{", "{")
                            .replace("}}", "}")
                            .format(**self.templates)
                        )
                    else:
                        u = _render_jinja(u)
                self.references[k] = [u] if len(v) == 1 else [u, v[1], v[2]]
            else:
                self.references[k] = v
        self.references.update(self._process_gen(references.get("gen", [])))

    def _process_templates(self, tmp):
        import jinja2

        self.templates = {}
        if self.template_overrides is not None:
            tmp.update(self.template_overrides)
        for k, v in tmp.items():
            if "{{" in v:
                self.templates[k] = lambda temp=v, **kwargs: jinja2.Template(
                    temp
                ).render(**kwargs)
            else:
                self.templates[k] = v

    def _process_gen(self, gens):
        import jinja2

        out = {}
        for gen in gens:
            dimension = {
                k: v
                if isinstance(v, list)
                else range(v.get("start", 0), v["stop"], v.get("step", 1))
                for k, v in gen["dimensions"].items()
            }
            products = (
                dict(zip(dimension.keys(), values))
                for values in itertools.product(*dimension.values())
            )
            for pr in products:
                key = jinja2.Template(gen["key"]).render(**pr, **self.templates)
                url = jinja2.Template(gen["url"]).render(**pr, **self.templates)
                if ("offset" in gen) and ("length" in gen):
                    offset = int(
                        jinja2.Template(gen["offset"]).render(**pr, **self.templates)
                    )
                    length = int(
                        jinja2.Template(gen["length"]).render(**pr, **self.templates)
                    )
                    out[key] = [url, offset, length]
                elif ("offset" in gen) ^ ("length" in gen):
                    raise ValueError(
                        "Both 'offset' and 'length' are required for a "
                        "reference generator entry if either is provided."
                    )
                else:
                    out[key] = [url]
        return out

    def _dircache_from_items(self):
        self.dircache = {"": []}
        if self.dataframe:
            it = self.df.iterrows()
        else:
            it = self.references.items()
        for path, part in it:
            if self.dataframe:
                if part["data"]:
                    size = len(part["data"])
                else:
                    size = part["size"]
            else:
                if isinstance(part, (bytes, str)):
                    size = len(part)
                elif len(part) == 1:
                    size = None
                else:
                    _, start, size = part
            par = path.rsplit("/", 1)[0] if "/" in path else ""
            par0 = par
            while par0 and par0 not in self.dircache:
                # build parent directories
                self.dircache[par0] = []
                self.dircache.setdefault(
                    par0.rsplit("/", 1)[0] if "/" in par0 else "", []
                ).append({"name": par0, "type": "directory", "size": 0})
                par0 = self._parent(par0)

            self.dircache[par].append({"name": path, "type": "file", "size": size})

    def open(self, path, mode="rb", block_size=None, cache_options=None, **kwargs):
        if mode != "rb":
            raise NotImplementedError
        data = self.cat_file(path)  # load whole chunk into memory
        return io.BytesIO(data)

    def ls(self, path, detail=True, **kwargs):
        path = self._strip_protocol(path)
        if not self.dircache:
            self._dircache_from_items()
        out = self._ls_from_cache(path)
        if out is None:
            raise FileNotFoundError
        if detail:
            return out
        return [o["name"] for o in out]

    def exists(self, path, **kwargs):  # overwrite auto-sync version
        return self.isdir(path) or self.isfile(path)

    def isdir(self, path):  # overwrite auto-sync version
        if self.dircache:
            return path in self.dircache
        else:
            # this may be faster than building dircache for single calls, but
            # by looping will be slow for many calls; could cache it?
            return any(_.startswith(f"{path}/") for _ in self.references)

    def isfile(self, path):  # overwrite auto-sync version
        return path in self.references

    async def _ls(self, path, detail=True, **kwargs):  # calls fast sync code
        return self.ls(path, detail, **kwargs)

    def find(self, path, maxdepth=None, withdirs=False, **kwargs):
        if withdirs:
            return super().find(path, maxdepth=maxdepth, withdirs=withdirs, **kwargs)
        if path:
            path = self._strip_protocol(path)
            return sorted(k for k in self.references if k.startswith(path))
        return sorted(self.references)

    def info(self, path, **kwargs):
        out = self.ls(path, True)
        out0 = [o for o in out if o["name"] == path]
        if not out0:
            return {"name": path, "type": "directory", "size": 0}
        return out0[0]

    async def _info(self, path, **kwargs):  # calls fast sync code
        return self.info(path)


def _unmodel_hdf5(references):
    """Special JSON format from HDF5 prototype"""
    # see https://gist.github.com/ajelenak/80354a95b449cedea5cca508004f97a9
    import re

    ref = {}
    for key, value in references["metadata"].items():
        if key.endswith(".zchunkstore"):
            source = value.pop("source")["uri"]
            match = re.findall(r"https://([^.]+)\.s3\.amazonaws\.com", source)
            if match:
                source = source.replace(
                    f"https://{match[0]}.s3.amazonaws.com", match[0]
                )
            for k, v in value.items():
                ref[k] = (source, v["offset"], v["offset"] + v["size"])
        else:
            ref[key] = json.dumps(value).encode()
    return ref<|MERGE_RESOLUTION|>--- conflicted
+++ resolved
@@ -235,16 +235,11 @@
         part_or_url, start0, end0 = self._cat_common(path)
         if isinstance(part_or_url, bytes):
             return part_or_url[start:end]
-<<<<<<< HEAD
         protocol, _ = split_protocol(part_or_url)
         # TODO: start and end should be passed to cat_file, not sliced
         return self.fss[protocol].cat_file(part_or_url, start=start0, end=end0)[
             start:end
         ]
-=======
-        # TODO: update start0, end0 if start/end given, instead of slicing
-        return self.fs.cat_file(part_or_url, start=start0, end=end0)[start:end]
->>>>>>> f9089f5c
 
     def pipe_file(self, path, value, **_):
         """Temporarily add binary data or reference as a file"""

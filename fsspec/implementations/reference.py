import base64
import collections
import io
import itertools
import logging
import math
import os
from itertools import chain
from functools import lru_cache
from typing import TYPE_CHECKING, Literal

import fsspec.core

try:
    import ujson as json
except ImportError:
    if not TYPE_CHECKING:
        import json

from fsspec.asyn import AsyncFileSystem
from fsspec.callbacks import DEFAULT_CALLBACK
from fsspec.core import filesystem, open, split_protocol
from fsspec.utils import isfilelike, merge_offset_ranges, other_paths

logger = logging.getLogger("fsspec.reference")


class ReferenceNotReachable(RuntimeError):
    def __init__(self, reference, target, *args):
        super().__init__(*args)
        self.reference = reference
        self.target = target

    def __str__(self):
        return f'Reference "{self.reference}" failed to fetch target {self.target}'


def _first(d):
    return next(iter(d.values()))


def _prot_in_references(path, references):
    ref = references.get(path)
    if isinstance(ref, (list, tuple)) and isinstance(ref[0], str):
        return split_protocol(ref[0])[0] if ref[0] else ref[0]


def _protocol_groups(paths, references):
    if isinstance(paths, str):
        return {_prot_in_references(paths, references): [paths]}
    out = {}
    for path in paths:
        protocol = _prot_in_references(path, references)
        out.setdefault(protocol, []).append(path)
    return out


class RefsValuesView(collections.abc.ValuesView):
    def __iter__(self):
        for val in self._mapping.zmetadata.values():
            yield json.dumps(val).encode()
        yield from self._mapping._items.values()
        for field in self._mapping.listdir():
            chunk_sizes = self._mapping._get_chunk_sizes(field)
            if len(chunk_sizes) == 0:
                yield self._mapping[field + "/0"]
                continue
            yield from self._mapping._generate_all_records(field)


class RefsItemsView(collections.abc.ItemsView):
    def __iter__(self):
        return zip(self._mapping.keys(), self._mapping.values())


def ravel_multi_index(idx, sizes):
    val = 0
    mult = 1
    for i, s in zip(idx[::-1], sizes[::-1]):
        val += i * mult
        mult *= s
    return val


class LazyReferenceMapper(collections.abc.MutableMapping):
    """This interface can be used to read/write references from Parquet stores.
    It is not intended for other types of references.
    It can be used with Kerchunk's MultiZarrToZarr method to combine
    references into a parquet store.
    Examples of this use-case can be found here:
    https://fsspec.github.io/kerchunk/advanced.html?highlight=parquet#parquet-storage"""

    # import is class level to prevent numpy dep requirement for fsspec
    @property
    def np(self):
        import numpy as np

        return np

    @property
    def pd(self):
        import pandas as pd

        return pd

    def __init__(
        self,
        root,
        fs=None,
        out_root=None,
        cache_size=128,
        categorical_threshold=10,
        engine: Literal["fastparquet", "pyarrow"] = "fastparquet",
    ):
        """

        This instance will be writable, storing changes in memory until full partitions
        are accumulated or .flush() is called.

        To create an empty lazy store, use .create()

        Parameters
        ----------
        root : str
            Root of parquet store
        fs : fsspec.AbstractFileSystem
            fsspec filesystem object, default is local filesystem.
        cache_size : int, default=128
            Maximum size of LRU cache, where cache_size*record_size denotes
            the total number of references that can be loaded in memory at once.
        categorical_threshold : int
            Encode urls as pandas.Categorical to reduce memory footprint if the ratio
            of the number of unique urls to total number of refs for each variable
            is greater than or equal to this number. (default 10)
        engine: Literal["fastparquet","pyarrow"]
            Engine choice for reading parquet files. (default is "fastparquet")
        """

        self.root = root
        self.chunk_sizes = {}
        self.out_root = out_root or self.root
        self.cat_thresh = categorical_threshold
        self.engine = engine
        self.cache_size = cache_size
        self.url = self.root + "/{field}/refs.{record}.parq"
        # TODO: derive fs from `root`
        self.fs = fsspec.filesystem("file") if fs is None else fs

        from importlib.util import find_spec

        if self.engine == "pyarrow" and find_spec("pyarrow") is None:
            raise ImportError("engine choice `pyarrow` is not installed.")

    def __getattr__(self, item):
        if item in ("_items", "record_size", "zmetadata"):
            self.setup()
            # avoid possible recursion if setup fails somehow
            return self.__dict__[item]
        raise AttributeError(item)

    def setup(self):
        self._items = {}
        self._items[".zmetadata"] = self.fs.cat_file(
            "/".join([self.root, ".zmetadata"])
        )
        met = json.loads(self._items[".zmetadata"])
        self.record_size = met["record_size"]
        self.zmetadata = met["metadata"]

        # Define function to open and decompress refs
        @lru_cache(maxsize=self.cache_size)
        def open_refs(field, record):
            """cached parquet file loader"""
            path = self.url.format(field=field, record=record)
            data = io.BytesIO(self.fs.cat_file(path))
<<<<<<< HEAD
            try:
                df = self.pd.read_parquet(data, engine="fastparquet")
                refs = {c: df[c].values for c in df.columns}
            except IOError:
                refs = None
=======
            df = self.pd.read_parquet(data, engine=self.engine)
            refs = {c: df[c].to_numpy() for c in df.columns}
>>>>>>> 97a2168f
            return refs

        self.open_refs = open_refs

    @staticmethod
    def create(root, storage_options=None, fs=None, record_size=10000, **kwargs):
        """Make empty parquet reference set

        First deletes the contents of the given directory, if it exists.

        Parameters
        ----------
        root: str
            Directory to contain the output; will be created
        storage_options: dict | None
            For making the filesystem to use for writing is fs is None
        fs: FileSystem | None
            Filesystem for writing
        record_size: int
            Number of references per parquet file
        kwargs: passed to __init__

        Returns
        -------
        LazyReferenceMapper instance
        """
        met = {"metadata": {}, "record_size": record_size}
        if fs is None:
            fs, root = fsspec.core.url_to_fs(root, **(storage_options or {}))
        if fs.exists(root):
            fs.rm(root, recursive=True)
        fs.makedirs(root, exist_ok=True)
        fs.pipe("/".join([root, ".zmetadata"]), json.dumps(met).encode())
        return LazyReferenceMapper(root, fs, **kwargs)

    @lru_cache()
    def listdir(self):
        """List top-level directories"""
        dirs = (p.rsplit("/", 1)[0] for p in self.zmetadata if not p.startswith(".z"))
        return set(dirs)

    def ls(self, path="", detail=True):
        """Shortcut file listings"""
        path = path.rstrip("/")
        pathdash = path + "/" if path else ""
        dirnames = self.listdir()
        dirs = [
            d
            for d in dirnames
            if d.startswith(pathdash) and "/" not in d.lstrip(pathdash)
        ]
        if dirs:
            others = {
                f
                for f in chain(
                    [".zmetadata"],
                    (name for name in self.zmetadata),
                    (name for name in self._items),
                )
                if f.startswith(pathdash) and "/" not in f.lstrip(pathdash)
            }
            if detail is False:
                others.update(dirs)
                return sorted(others)
            dirinfo = [{"name": name, "type": "directory", "size": 0} for name in dirs]
            fileinfo = [
                {
                    "name": name,
                    "type": "file",
                    "size": len(
                        json.dumps(self.zmetadata[name])
                        if name in self.zmetadata
                        else self._items[name]
                    ),
                }
                for name in others
            ]
            return sorted(dirinfo + fileinfo, key=lambda s: s["name"])
        field = path
        others = set(
            [name for name in self.zmetadata if name.startswith(f"{path}/")]
            + [name for name in self._items if name.startswith(f"{path}/")]
        )
        fileinfo = [
            {
                "name": name,
                "type": "file",
                "size": len(
                    json.dumps(self.zmetadata[name])
                    if name in self.zmetadata
                    else self._items[name]
                ),
            }
            for name in others
        ]
        keys = self._keys_in_field(field)

        if detail is False:
            return list(others) + list(keys)
        recs = self._generate_all_records(field)
        recinfo = [
            {"name": name, "type": "file", "size": rec[-1]}
            for name, rec in zip(keys, recs)
            if rec[0]  # filters out path==None, deleted/missing
        ]
        return fileinfo + recinfo

    def _load_one_key(self, key):
        """Get the reference for one key

        Returns bytes, one-element list or three-element list.
        """
        if key in self._items:
            return self._items[key]
        elif key in self.zmetadata:
            return json.dumps(self.zmetadata[key]).encode()
        elif "/" not in key or self._is_meta(key):
            raise KeyError(key)
        field, _ = key.rsplit("/", 1)
        record, ri, chunk_size = self._key_to_record(key)
        maybe = self._items.get((field, record), {}).get(ri, False)
        if maybe is None:
            # explicitly deleted
            raise KeyError
        elif maybe:
            return maybe
        elif chunk_size == 0:
            return b""

        # Chunk keys can be loaded from row group and cached in LRU cache
        try:
            refs = self.open_refs(field, record)
        except (ValueError, TypeError, FileNotFoundError) as exc:
            raise KeyError(key) from exc
        columns = ["path", "offset", "size", "raw"]
        selection = [refs[c][ri] if c in refs else None for c in columns]
        raw = selection[-1]
        if raw is not None:
            return raw
        if selection[0] is None:
            raise KeyError("This reference does not exist or has been deleted")
        if selection[1:3] == [0, 0]:
            # URL only
            return selection[:1]
        # URL, offset, size
        return selection[:3]

    @lru_cache(4096)
    def _key_to_record(self, key):
        """Details needed to construct a reference for one key"""
        field, chunk = key.rsplit("/", 1)
        chunk_sizes = self._get_chunk_sizes(field)
        if len(chunk_sizes) == 0:
            return 0, 0, 0
        chunk_idx = [int(c) for c in chunk.split(".")]
        chunk_number = ravel_multi_index(chunk_idx, chunk_sizes)
        record = chunk_number // self.record_size
        ri = chunk_number % self.record_size
        return record, ri, len(chunk_sizes)

    def _get_chunk_sizes(self, field):
        """The number of chunks along each axis for a given field"""
        if field not in self.chunk_sizes:
            zarray = self.zmetadata[f"{field}/.zarray"]
            size_ratio = [
                math.ceil(s / c) for s, c in zip(zarray["shape"], zarray["chunks"])
            ]
            self.chunk_sizes[field] = size_ratio or [1]
        return self.chunk_sizes[field]

    def _generate_record(self, field, record):
        """The references for a given parquet file of a given field"""
        refs = self.open_refs(field, record)
        it = iter(zip(*refs.values()))
        if len(refs) == 3:
            # All urls
            return (list(t) for t in it)
        elif len(refs) == 1:
            # All raws
            return refs["raw"]
        else:
            # Mix of urls and raws
            return (list(t[:3]) if not t[3] else t[3] for t in it)

    def _generate_all_records(self, field):
        """Load all the references within a field by iterating over the parquet files"""
        nrec = 1
        for ch in self._get_chunk_sizes(field):
            nrec *= ch
        nrec = math.ceil(nrec / self.record_size)
        for record in range(nrec):
            yield from self._generate_record(field, record)

    def values(self):
        return RefsValuesView(self)

    def items(self):
        return RefsItemsView(self)

    def __hash__(self):
        return id(self)

    def __getitem__(self, key):
        return self._load_one_key(key)

    def __setitem__(self, key, value):
        if "/" in key and not self._is_meta(key):
            field, chunk = key.rsplit("/", 1)
            record, i, _ = self._key_to_record(key)
            subdict = self._items.setdefault((field, record), {})
            subdict[i] = value
            if len(subdict) == self.record_size:
                self.write(field, record)
        else:
            # metadata or top-level
            self._items[key] = value
            new_value = json.loads(
                value.decode() if isinstance(value, bytes) else value
            )
            self.zmetadata[key] = {**self.zmetadata.get(key, {}), **new_value}

    @staticmethod
    def _is_meta(key):
        return key.startswith(".z") or "/.z" in key

    def __delitem__(self, key):
        if key in self._items:
            del self._items[key]
        elif key in self.zmetadata:
            del self.zmetadata[key]
        else:
            if "/" in key and not self._is_meta(key):
                field, _ = key.rsplit("/", 1)
                record, i, _ = self._key_to_record(key)
                subdict = self._items.setdefault((field, record), {})
                subdict[i] = None
                if len(subdict) == self.record_size:
                    self.write(field, record)
            else:
                # metadata or top-level
                self._items[key] = None

    def write(self, field, record, base_url=None, storage_options=None):
        # extra requirements if writing
        import kerchunk.df
        import numpy as np
        import pandas as pd

        partition = self._items[(field, record)]
        original = False
        if len(partition) < self.record_size:
            try:
                original = self.open_refs(field, record)
            except IOError:
                pass

        if original:
            paths = original["path"]
            offsets = original["offset"]
            sizes = original["size"]
            raws = original["raw"]
        else:
            paths = np.full(self.record_size, np.nan, dtype="O")
            offsets = np.zeros(self.record_size, dtype="int64")
            sizes = np.zeros(self.record_size, dtype="int64")
            raws = np.full(self.record_size, np.nan, dtype="O")
        for j, data in partition.items():
            if isinstance(data, list):
                if (
                    str(paths.dtype) == "category"
                    and data[0] not in paths.dtype.categories
                ):
                    paths = paths.add_categories(data[0])
                paths[j] = data[0]
                if len(data) > 1:
                    offsets[j] = data[1]
                    sizes[j] = data[2]
            elif data is None:
                # delete
                paths[j] = None
                offsets[j] = 0
                sizes[j] = 0
                raws[j] = None
            else:
                # this is the only call into kerchunk, could remove
                raws[j] = kerchunk.df._proc_raw(data)
        # TODO: only save needed columns
        df = pd.DataFrame(
            {
                "path": paths,
                "offset": offsets,
                "size": sizes,
                "raw": raws,
            },
            copy=False,
        )
        if df.path.count() / (df.path.nunique() or 1) > self.cat_thresh:
            df["path"] = df["path"].astype("category")
        object_encoding = {"raw": "bytes", "path": "utf8"}
        has_nulls = ["path", "raw"]

        fn = f"{base_url or self.out_root}/{field}/refs.{record}.parq"
        self.fs.mkdirs(f"{base_url or self.out_root}/{field}", exist_ok=True)

        if self.engine == "pyarrow":
            df_backend_kwargs = {"write_statistics": False}
        elif self.engine == "fastparquet":
            df_backend_kwargs = {
                "stats": False,
                "object_encoding": object_encoding,
                "has_nulls": has_nulls,
            }
        else:
            raise NotImplementedError(f"{self.engine} not supported")

        df.to_parquet(
            fn,
            engine=self.engine,
            storage_options=storage_options
            or getattr(self.fs, "storage_options", None),
            compression="zstd",
            index=False,
            **df_backend_kwargs,
        )

        partition.clear()
        self._items.pop((field, record))

    def flush(self, base_url=None, storage_options=None):
        """Output any modified or deleted keys

        Parameters
        ----------
        base_url: str
            Location of the output
        """

        # write what we have so far and clear sub chunks
        for thing in list(self._items):
            if isinstance(thing, tuple):
                field, record = thing
                self.write(
                    field,
                    record,
                    base_url=base_url,
                    storage_options=storage_options,
                )

        # gather .zmetadata from self._items and write that too
        for k in list(self._items):
            if k != ".zmetadata" and ".z" in k:
                self.zmetadata[k] = json.loads(self._items.pop(k))
        met = {"metadata": self.zmetadata, "record_size": self.record_size}
        self._items.clear()
        self._items[".zmetadata"] = json.dumps(met).encode()
        self.fs.pipe(
            "/".join([base_url or self.out_root, ".zmetadata"]),
            self._items[".zmetadata"],
        )

        # TODO: only clear those that we wrote to?
        self.open_refs.cache_clear()

    def __len__(self):
        # Caveat: This counts expected references, not actual - but is fast
        count = 0
        for field in self.listdir():
            if field.startswith("."):
                count += 1
            else:
                count += math.prod(self._get_chunk_sizes(field))
        count += len(self.zmetadata)  # all metadata keys
        # any other files not in reference partitions
        count += sum(1 for _ in self._items if not isinstance(_, tuple))
        return count

    def __iter__(self):
        # Caveat: returns only existing keys, so the number of these does not
        #  match len(self)
        metas = set(self.zmetadata)
        metas.update(self._items)
        for bit in metas:
            if isinstance(bit, str):
                yield bit
        for field in self.listdir():
            for k in self._keys_in_field(field):
                if k in self:
                    yield k

    def __contains__(self, item):
        try:
            self._load_one_key(item)
            return True
        except KeyError:
            return False

    def _keys_in_field(self, field):
        """List key names in given field

        Produces strings like "field/x.y" appropriate from the chunking of the array
        """
        chunk_sizes = self._get_chunk_sizes(field)
        if len(chunk_sizes) == 0:
            yield field + "/0"
            return
        inds = itertools.product(*(range(i) for i in chunk_sizes))
        for ind in inds:
            yield field + "/" + ".".join([str(c) for c in ind])


class ReferenceFileSystem(AsyncFileSystem):
    """View byte ranges of some other file as a file system
    Initial version: single file system target, which must support
    async, and must allow start and end args in _cat_file. Later versions
    may allow multiple arbitrary URLs for the targets.
    This FileSystem is read-only. It is designed to be used with async
    targets (for now). This FileSystem only allows whole-file access, no
    ``open``. We do not get original file details from the target FS.
    Configuration is by passing a dict of references at init, or a URL to
    a JSON file containing the same; this dict
    can also contain concrete data for some set of paths.
    Reference dict format:
    {path0: bytes_data, path1: (target_url, offset, size)}
    https://github.com/fsspec/kerchunk/blob/main/README.md
    """

    protocol = "reference"

    def __init__(
        self,
        fo,
        target=None,
        ref_storage_args=None,
        target_protocol=None,
        target_options=None,
        remote_protocol=None,
        remote_options=None,
        fs=None,
        template_overrides=None,
        simple_templates=True,
        max_gap=64_000,
        max_block=256_000_000,
        cache_size=128,
        **kwargs,
    ):
        """
        Parameters
        ----------
        fo : dict or str
            The set of references to use for this instance, with a structure as above.
            If str referencing a JSON file, will use fsspec.open, in conjunction
            with target_options and target_protocol to open and parse JSON at this
            location. If a directory, then assume references are a set of parquet
            files to be loaded lazily.
        target : str
            For any references having target_url as None, this is the default file
            target to use
        ref_storage_args : dict
            If references is a str, use these kwargs for loading the JSON file.
            Deprecated: use target_options instead.
        target_protocol : str
            Used for loading the reference file, if it is a path. If None, protocol
            will be derived from the given path
        target_options : dict
            Extra FS options for loading the reference file ``fo``, if given as a path
        remote_protocol : str
            The protocol of the filesystem on which the references will be evaluated
            (unless fs is provided). If not given, will be derived from the first
            URL that has a protocol in the templates or in the references, in that
            order.
        remote_options : dict
            kwargs to go with remote_protocol
        fs : AbstractFileSystem | dict(str, (AbstractFileSystem | dict))
            Directly provide a file system(s):
                - a single filesystem instance
                - a dict of protocol:filesystem, where each value is either a filesystem
                  instance, or a dict of kwargs that can be used to create in
                  instance for the given protocol

            If this is given, remote_options and remote_protocol are ignored.
        template_overrides : dict
            Swap out any templates in the references file with these - useful for
            testing.
        simple_templates: bool
            Whether templates can be processed with simple replace (True) or if
            jinja  is needed (False, much slower). All reference sets produced by
            ``kerchunk`` are simple in this sense, but the spec allows for complex.
        max_gap, max_block: int
            For merging multiple concurrent requests to the same remote file.
            Neighboring byte ranges will only be merged when their
            inter-range gap is <= ``max_gap``. Default is 64KB. Set to 0
            to only merge when it requires no extra bytes. Pass a negative
            number to disable merging, appropriate for local target files.
            Neighboring byte ranges will only be merged when the size of
            the aggregated range is <= ``max_block``. Default is 256MB.
        cache_size : int
            Maximum size of LRU cache, where cache_size*record_size denotes
            the total number of references that can be loaded in memory at once.
            Only used for lazily loaded references.
        kwargs : passed to parent class
        """
        super().__init__(**kwargs)
        self.target = target
        self.template_overrides = template_overrides
        self.simple_templates = simple_templates
        self.templates = {}
        self.fss = {}
        self._dircache = {}
        self.max_gap = max_gap
        self.max_block = max_block
        if isinstance(fo, str):
            dic = dict(
                **(ref_storage_args or target_options or {}), protocol=target_protocol
            )
            ref_fs, fo2 = fsspec.core.url_to_fs(fo, **dic)
            if ref_fs.isfile(fo2):
                # text JSON
                with fsspec.open(fo, "rb", **dic) as f:
                    logger.info("Read reference from URL %s", fo)
                    text = json.load(f)
                self._process_references(text, template_overrides)
            else:
                # Lazy parquet refs
                logger.info("Open lazy reference dict from URL %s", fo)
                self.references = LazyReferenceMapper(
                    fo2,
                    fs=ref_fs,
                    cache_size=cache_size,
                )
        else:
            # dictionaries
            self._process_references(fo, template_overrides)
        if isinstance(fs, dict):
            self.fss = {
                k: (
                    fsspec.filesystem(k.split(":", 1)[0], **opts)
                    if isinstance(opts, dict)
                    else opts
                )
                for k, opts in fs.items()
            }
            if None not in self.fss:
                self.fss[None] = filesystem("file")
            return
        if fs is not None:
            # single remote FS
            remote_protocol = (
                fs.protocol[0] if isinstance(fs.protocol, tuple) else fs.protocol
            )
            self.fss[remote_protocol] = fs

        if remote_protocol is None:
            # get single protocol from any templates
            for ref in self.templates.values():
                if callable(ref):
                    ref = ref()
                protocol, _ = fsspec.core.split_protocol(ref)
                if protocol and protocol not in self.fss:
                    fs = filesystem(protocol, **(remote_options or {}))
                    self.fss[protocol] = fs
        if remote_protocol is None:
            # get single protocol from references
            # TODO: warning here, since this can be very expensive?
            for ref in self.references.values():
                if callable(ref):
                    ref = ref()
                if isinstance(ref, list) and ref[0]:
                    protocol, _ = fsspec.core.split_protocol(ref[0])
                    if protocol not in self.fss:
                        fs = filesystem(protocol, **(remote_options or {}))
                        self.fss[protocol] = fs
                        # only use first remote URL
                        break

        if remote_protocol and remote_protocol not in self.fss:
            fs = filesystem(remote_protocol, **(remote_options or {}))
            self.fss[remote_protocol] = fs

        self.fss[None] = fs or filesystem("file")  # default one

    def _cat_common(self, path, start=None, end=None):
        path = self._strip_protocol(path)
        logger.debug(f"cat: {path}")
        try:
            part = self.references[path]
        except KeyError as exc:
            raise FileNotFoundError(path) from exc
        if isinstance(part, str):
            part = part.encode()
        if isinstance(part, bytes):
            logger.debug(f"Reference: {path}, type bytes")
            if part.startswith(b"base64:"):
                part = base64.b64decode(part[7:])
            return part, None, None

        if len(part) == 1:
            logger.debug(f"Reference: {path}, whole file => {part}")
            url = part[0]
            start1, end1 = start, end
        else:
            url, start0, size = part
            logger.debug(f"Reference: {path} => {url}, offset {start0}, size {size}")
            end0 = start0 + size

            if start is not None:
                if start >= 0:
                    start1 = start0 + start
                else:
                    start1 = end0 + start
            else:
                start1 = start0
            if end is not None:
                if end >= 0:
                    end1 = start0 + end
                else:
                    end1 = end0 + end
            else:
                end1 = end0
        if url is None:
            url = self.target
        return url, start1, end1

    async def _cat_file(self, path, start=None, end=None, **kwargs):
        part_or_url, start0, end0 = self._cat_common(path, start=start, end=end)
        if isinstance(part_or_url, bytes):
            return part_or_url[start:end]
        protocol, _ = split_protocol(part_or_url)
        try:
            await self.fss[protocol]._cat_file(part_or_url, start=start, end=end)
        except Exception as e:
            raise ReferenceNotReachable(path, part_or_url) from e

    def cat_file(self, path, start=None, end=None, **kwargs):
        part_or_url, start0, end0 = self._cat_common(path, start=start, end=end)
        if isinstance(part_or_url, bytes):
            return part_or_url[start:end]
        protocol, _ = split_protocol(part_or_url)
        try:
            return self.fss[protocol].cat_file(part_or_url, start=start0, end=end0)
        except Exception as e:
            raise ReferenceNotReachable(path, part_or_url) from e

    def pipe_file(self, path, value, **_):
        """Temporarily add binary data or reference as a file"""
        self.references[path] = value

    async def _get_file(self, rpath, lpath, **kwargs):
        if self.isdir(rpath):
            return os.makedirs(lpath, exist_ok=True)
        data = await self._cat_file(rpath)
        with open(lpath, "wb") as f:
            f.write(data)

    def get_file(self, rpath, lpath, callback=DEFAULT_CALLBACK, **kwargs):
        if self.isdir(rpath):
            return os.makedirs(lpath, exist_ok=True)
        data = self.cat_file(rpath, **kwargs)
        callback.set_size(len(data))
        if isfilelike(lpath):
            lpath.write(data)
        else:
            with open(lpath, "wb") as f:
                f.write(data)
        callback.absolute_update(len(data))

    def get(self, rpath, lpath, recursive=False, **kwargs):
        if recursive:
            # trigger directory build
            self.ls("")
        rpath = self.expand_path(rpath, recursive=recursive)
        fs = fsspec.filesystem("file", auto_mkdir=True)
        targets = other_paths(rpath, lpath)
        if recursive:
            data = self.cat([r for r in rpath if not self.isdir(r)])
        else:
            data = self.cat(rpath)
        for remote, local in zip(rpath, targets):
            if remote in data:
                fs.pipe_file(local, data[remote])

    def cat(self, path, recursive=False, on_error="raise", **kwargs):
        if isinstance(path, str) and recursive:
            raise NotImplementedError
        if isinstance(path, list) and (recursive or any("*" in p for p in path)):
            raise NotImplementedError
        # TODO: if references is lazy, pre-fetch all paths in batch before access
        proto_dict = _protocol_groups(path, self.references)
        out = {}
        for proto, paths in proto_dict.items():
            fs = self.fss[proto]
            urls, starts, ends, valid_paths = [], [], [], []
            for p in paths:
                # find references or label not-found. Early exit if any not
                # found and on_error is "raise"
                try:
                    u, s, e = self._cat_common(p)
                    if not isinstance(u, (bytes, str)):
                        # nan/None from parquet
                        continue
                except FileNotFoundError as err:
                    if on_error == "raise":
                        raise
                    if on_error != "omit":
                        out[p] = err
                else:
                    urls.append(u)
                    starts.append(s)
                    ends.append(e)
                    valid_paths.append(p)

            # process references into form for merging
            urls2 = []
            starts2 = []
            ends2 = []
            paths2 = []
            whole_files = set()
            for u, s, e, p in zip(urls, starts, ends, valid_paths):
                if isinstance(u, bytes):
                    # data
                    out[p] = u
                elif s is None:
                    # whole file - limits are None, None, but no further
                    # entries take for this file
                    whole_files.add(u)
                    urls2.append(u)
                    starts2.append(s)
                    ends2.append(e)
                    paths2.append(p)
            for u, s, e, p in zip(urls, starts, ends, valid_paths):
                # second run to account for files that are to be loaded whole
                if s is not None and u not in whole_files:
                    urls2.append(u)
                    starts2.append(s)
                    ends2.append(e)
                    paths2.append(p)

            # merge and fetch consolidated ranges
            new_paths, new_starts, new_ends = merge_offset_ranges(
                list(urls2),
                list(starts2),
                list(ends2),
                sort=True,
                max_gap=self.max_gap,
                max_block=self.max_block,
            )
            bytes_out = fs.cat_ranges(new_paths, new_starts, new_ends)

            # unbundle from merged bytes - simple approach
            for u, s, e, p in zip(urls, starts, ends, valid_paths):
                if p in out:
                    continue  # was bytes, already handled
                for np, ns, ne, b in zip(new_paths, new_starts, new_ends, bytes_out):
                    if np == u and (ns is None or ne is None):
                        if isinstance(b, Exception):
                            out[p] = b
                        else:
                            out[p] = b[s:e]
                    elif np == u and s >= ns and e <= ne:
                        if isinstance(b, Exception):
                            out[p] = b
                        else:
                            out[p] = b[s - ns : (e - ne) or None]

        for k, v in out.copy().items():
            # these were valid references, but fetch failed, so transform exc
            if isinstance(v, Exception) and k in self.references:
                ex = out[k]
                new_ex = ReferenceNotReachable(k, self.references[k])
                new_ex.__cause__ = ex
                if on_error == "raise":
                    raise new_ex
                elif on_error != "omit":
                    out[k] = new_ex

        if len(out) == 1 and isinstance(path, str) and "*" not in path:
            return _first(out)
        return out

    def _process_references(self, references, template_overrides=None):
        vers = references.get("version", None)
        if vers is None:
            self._process_references0(references)
        elif vers == 1:
            self._process_references1(references, template_overrides=template_overrides)
        else:
            raise ValueError(f"Unknown reference spec version: {vers}")
        # TODO: we make dircache by iterating over all entries, but for Spec >= 1,
        #  can replace with programmatic. Is it even needed for mapper interface?

    def _process_references0(self, references):
        """Make reference dict for Spec Version 0"""
        if isinstance(references, dict):
            # do not do this for lazy/parquet backend, which will not make dicts,
            # but must remain writable in the original object
            references = {
                key: json.dumps(val) if isinstance(val, dict) else val
                for key, val in references.items()
            }
        self.references = references

    def _process_references1(self, references, template_overrides=None):
        if not self.simple_templates or self.templates:
            import jinja2
        self.references = {}
        self._process_templates(references.get("templates", {}))

        @lru_cache(1000)
        def _render_jinja(u):
            return jinja2.Template(u).render(**self.templates)

        for k, v in references.get("refs", {}).items():
            if isinstance(v, str):
                if v.startswith("base64:"):
                    self.references[k] = base64.b64decode(v[7:])
                self.references[k] = v
            elif isinstance(v, dict):
                self.references[k] = json.dumps(v)
            elif self.templates:
                u = v[0]
                if "{{" in u:
                    if self.simple_templates:
                        u = (
                            u.replace("{{", "{")
                            .replace("}}", "}")
                            .format(**self.templates)
                        )
                    else:
                        u = _render_jinja(u)
                self.references[k] = [u] if len(v) == 1 else [u, v[1], v[2]]
            else:
                self.references[k] = v
        self.references.update(self._process_gen(references.get("gen", [])))

    def _process_templates(self, tmp):
        self.templates = {}
        if self.template_overrides is not None:
            tmp.update(self.template_overrides)
        for k, v in tmp.items():
            if "{{" in v:
                import jinja2

                self.templates[k] = lambda temp=v, **kwargs: jinja2.Template(
                    temp
                ).render(**kwargs)
            else:
                self.templates[k] = v

    def _process_gen(self, gens):
        out = {}
        for gen in gens:
            dimension = {
                k: (
                    v
                    if isinstance(v, list)
                    else range(v.get("start", 0), v["stop"], v.get("step", 1))
                )
                for k, v in gen["dimensions"].items()
            }
            products = (
                dict(zip(dimension.keys(), values))
                for values in itertools.product(*dimension.values())
            )
            for pr in products:
                import jinja2

                key = jinja2.Template(gen["key"]).render(**pr, **self.templates)
                url = jinja2.Template(gen["url"]).render(**pr, **self.templates)
                if ("offset" in gen) and ("length" in gen):
                    offset = int(
                        jinja2.Template(gen["offset"]).render(**pr, **self.templates)
                    )
                    length = int(
                        jinja2.Template(gen["length"]).render(**pr, **self.templates)
                    )
                    out[key] = [url, offset, length]
                elif ("offset" in gen) ^ ("length" in gen):
                    raise ValueError(
                        "Both 'offset' and 'length' are required for a "
                        "reference generator entry if either is provided."
                    )
                else:
                    out[key] = [url]
        return out

    def _dircache_from_items(self):
        self.dircache = {"": []}
        it = self.references.items()
        for path, part in it:
            if isinstance(part, (bytes, str)):
                size = len(part)
            elif len(part) == 1:
                size = None
            else:
                _, _, size = part
            par = path.rsplit("/", 1)[0] if "/" in path else ""
            par0 = par
            subdirs = [par0]
            while par0 and par0 not in self.dircache:
                # collect parent directories
                par0 = self._parent(par0)
                subdirs.append(par0)

            subdirs.reverse()
            for parent, child in zip(subdirs, subdirs[1:]):
                # register newly discovered directories
                assert child not in self.dircache
                assert parent in self.dircache
                self.dircache[parent].append(
                    {"name": child, "type": "directory", "size": 0}
                )
                self.dircache[child] = []

            self.dircache[par].append({"name": path, "type": "file", "size": size})

    def _open(self, path, mode="rb", block_size=None, cache_options=None, **kwargs):
        data = self.cat_file(path)  # load whole chunk into memory
        return io.BytesIO(data)

    def ls(self, path, detail=True, **kwargs):
        path = self._strip_protocol(path)
        if isinstance(self.references, LazyReferenceMapper):
            try:
                return self.references.ls(path, detail)
            except KeyError:
                pass
            raise FileNotFoundError(f"'{path}' is not a known key")
        if not self.dircache:
            self._dircache_from_items()
        out = self._ls_from_cache(path)
        if out is None:
            raise FileNotFoundError(path)
        if detail:
            return out
        return [o["name"] for o in out]

    def exists(self, path, **kwargs):  # overwrite auto-sync version
        return self.isdir(path) or self.isfile(path)

    def isdir(self, path):  # overwrite auto-sync version
        if self.dircache:
            return path in self.dircache
        elif isinstance(self.references, LazyReferenceMapper):
            return path in self.references.listdir()
        else:
            # this may be faster than building dircache for single calls, but
            # by looping will be slow for many calls; could cache it?
            return any(_.startswith(f"{path}/") for _ in self.references)

    def isfile(self, path):  # overwrite auto-sync version
        return path in self.references

    async def _ls(self, path, detail=True, **kwargs):  # calls fast sync code
        return self.ls(path, detail, **kwargs)

    def find(self, path, maxdepth=None, withdirs=False, detail=False, **kwargs):
        if withdirs:
            return super().find(
                path, maxdepth=maxdepth, withdirs=withdirs, detail=detail, **kwargs
            )
        if path:
            path = self._strip_protocol(path)
            r = sorted(k for k in self.references if k.startswith(path))
        else:
            r = sorted(self.references)
        if detail:
            if not self.dircache:
                self._dircache_from_items()
            return {k: self._ls_from_cache(k)[0] for k in r}
        else:
            return r

    def info(self, path, **kwargs):
        out = self.references.get(path)
        if out is not None:
            if isinstance(out, (str, bytes)):
                # decode base64 here
                return {"name": path, "type": "file", "size": len(out)}
            elif len(out) > 1:
                return {"name": path, "type": "file", "size": out[2]}
            else:
                out0 = [{"name": path, "type": "file", "size": None}]
        else:
            out = self.ls(path, True)
            out0 = [o for o in out if o["name"] == path]
            if not out0:
                return {"name": path, "type": "directory", "size": 0}
        if out0[0]["size"] is None:
            # if this is a whole remote file, update size using remote FS
            prot, _ = split_protocol(self.references[path][0])
            out0[0]["size"] = self.fss[prot].size(self.references[path][0])
        return out0[0]

    async def _info(self, path, **kwargs):  # calls fast sync code
        return self.info(path)

    async def _rm_file(self, path, **kwargs):
        self.references.pop(
            path, None
        )  # ignores FileNotFound, just as well for directories
        self.dircache.clear()  # this is a bit heavy handed

    async def _pipe_file(self, path, data):
        # can be str or bytes
        self.references[path] = data
        self.dircache.clear()  # this is a bit heavy handed

    async def _put_file(self, lpath, rpath, **kwargs):
        # puts binary
        with open(lpath, "rb") as f:
            self.references[rpath] = f.read()
        self.dircache.clear()  # this is a bit heavy handed

    def save_json(self, url, **storage_options):
        """Write modified references into new location"""
        out = {}
        for k, v in self.references.items():
            if isinstance(v, bytes):
                try:
                    out[k] = v.decode("ascii")
                except UnicodeDecodeError:
                    out[k] = (b"base64:" + base64.b64encode(v)).decode()
            else:
                out[k] = v
        with fsspec.open(url, "wb", **storage_options) as f:
            f.write(json.dumps({"version": 1, "refs": out}).encode())<|MERGE_RESOLUTION|>--- conflicted
+++ resolved
@@ -173,16 +173,11 @@
             """cached parquet file loader"""
             path = self.url.format(field=field, record=record)
             data = io.BytesIO(self.fs.cat_file(path))
-<<<<<<< HEAD
             try:
-                df = self.pd.read_parquet(data, engine="fastparquet")
-                refs = {c: df[c].values for c in df.columns}
+                df = self.pd.read_parquet(data, engine=self.engine)
+                refs = {c: df[c].to_numpy() for c in df.columns}
             except IOError:
                 refs = None
-=======
-            df = self.pd.read_parquet(data, engine=self.engine)
-            refs = {c: df[c].to_numpy() for c in df.columns}
->>>>>>> 97a2168f
             return refs
 
         self.open_refs = open_refs

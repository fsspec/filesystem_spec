import pytest
import pickle
from http.server import BaseHTTPRequestHandler, HTTPServer
import threading
import fsspec

requests = pytest.importorskip("requests")
port = 9898
data = b"\n".join([b"some test data"] * 1000)
realfile = "http://localhost:%i/index/realfile" % port
index = b'<a href="%s">Link</a>' % realfile.encode()


class HTTPTestHandler(BaseHTTPRequestHandler):
    def _respond(self, code=200, headers=None, data=b""):
        headers = headers or {}
        headers.update({"User-Agent": "test"})
        self.send_response(code)
        for k, v in headers.items():
            self.send_header(k, str(v))
        self.end_headers()
        if data:
            self.wfile.write(data)

    def do_GET(self):
        if self.path not in ["/index/realfile", "/index"]:
            self._respond(404)
            return

        d = data if self.path == "/index/realfile" else index
        if "Range" in self.headers:
            ran = self.headers["Range"]
            b, ran = ran.split("=")
            start, end = ran.split("-")
            print(start)
            print(end)
            d = d[int(start) : int(end) + 1]
        if "give_length" in self.headers:
            self._respond(200, {"Content-Length": len(d)}, d)
        elif "give_range" in self.headers:
            self._respond(200, {"Content-Range": "0-%i/%i" % (len(d) - 1, len(d))}, d)
        else:
            self._respond(200, data=d)

    def do_HEAD(self):
        if "head_ok" not in self.headers:
            self._respond(405)
            return
        d = data if self.path == "/index/realfile" else index
        if self.path not in ["/index/realfile", "/index"]:
            self._respond(404)
        elif "give_length" in self.headers:
            self._respond(200, {"Content-Length": len(d)})
        elif "give_range" in self.headers:
            self._respond(200, {"Content-Range": "0-%i/%i" % (len(d) - 1, len(d))})
        else:
            self._respond(200)  # OK response, but no useful info


@pytest.fixture(scope="module")
def server():
    server_address = ("", port)
    httpd = HTTPServer(server_address, HTTPTestHandler)
    th = threading.Thread(target=httpd.serve_forever)
    th.daemon = True
    th.start()
    try:
        yield "http://localhost:%i" % port
    finally:
        httpd.socket.close()
        httpd.shutdown()
        th.join()


def test_list(server):
    h = fsspec.filesystem("http")
    out = h.glob(server + "/index/*")
    assert out == [server + "/index/realfile"]


def test_policy_arg(server):
    h = fsspec.filesystem("http", size_policy="get")
    out = h.glob(server + "/index/*")
    assert out == [server + "/index/realfile"]


def test_exists(server):
    h = fsspec.filesystem("http")
    assert not h.exists(server + "/notafile")


def test_read(server):
    h = fsspec.filesystem("http")
    out = server + "/index/realfile"
    with h.open(out, "rb") as f:
        assert f.read() == data
    with h.open(out, "rb", block_size=0) as f:
        assert f.read() == data
    with h.open(out, "rb") as f:
        assert f.read(100) + f.read() == data


def test_methods(server):
    h = fsspec.filesystem("http")
    url = server + "/index/realfile"
    assert h.exists(url)
    assert h.cat(url) == data


@pytest.mark.parametrize(
    "headers",
    [
        {},
        {"give_length": "true"},
        {"give_length": "true", "head_ok": "true"},
        {"give_range": "true"},
    ],
)
def test_random_access(server, headers):
    h = fsspec.filesystem("http", headers=headers)
    url = server + "/index/realfile"
    with h.open(url, "rb") as f:
        if headers:
            assert f.size == len(data)
        assert f.read(5) == data[:5]
        # python server does not respect bytes range request
        # we actually get all the data
        f.seek(5, 1)
<<<<<<< HEAD
        assert f.read(5) == data[10:15]


def test_local_session():
    h = fsspec.filesystem('http')
    import threading
    out = []

    def target():
        out.append(h.session)

    t = threading.Thread(target=target)
    t.start()
    t.join()

    assert out[0] != id(h.session)

    h2 = pickle.loads(pickle.dumps(h))
    assert h is h2
    assert h.session is h2.session
=======
        assert f.read(5) == data[10:15]
>>>>>>> 7135be86
<|MERGE_RESOLUTION|>--- conflicted
+++ resolved
@@ -126,13 +126,13 @@
         # python server does not respect bytes range request
         # we actually get all the data
         f.seek(5, 1)
-<<<<<<< HEAD
         assert f.read(5) == data[10:15]
 
 
 def test_local_session():
-    h = fsspec.filesystem('http')
+    h = fsspec.filesystem("http")
     import threading
+
     out = []
 
     def target():
@@ -146,7 +146,4 @@
 
     h2 = pickle.loads(pickle.dumps(h))
     assert h is h2
-    assert h.session is h2.session
-=======
-        assert f.read(5) == data[10:15]
->>>>>>> 7135be86
+    assert h.session is h2.session
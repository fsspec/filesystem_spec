import datetime
import io
import logging
import os
import os.path as osp
import shutil
import stat
import tempfile

from fsspec import AbstractFileSystem
from fsspec.compression import compr
from fsspec.core import get_compression
from fsspec.utils import isfilelike, stringify_path

logger = logging.getLogger("fsspec.local")


class LocalFileSystem(AbstractFileSystem):
    """Interface to files on local storage

    Parameters
    ----------
    auto_mkdir: bool
        Whether, when opening a file, the directory containing it should
        be created (if it doesn't already exist). This is assumed by pyarrow
        code.
    """

    root_marker = "/"
    protocol = "file", "local"
    local_file = True

    def __init__(self, auto_mkdir=False, **kwargs):
        super().__init__(**kwargs)
        self.auto_mkdir = auto_mkdir

    @property
    def fsid(self):
        return "local"

    def mkdir(self, path, create_parents=True, **kwargs):
        path = self._strip_protocol(path)
        if self.exists(path):
            raise FileExistsError(path)
        if create_parents:
            self.makedirs(path, exist_ok=True)
        else:
            os.mkdir(path, **kwargs)

    def makedirs(self, path, exist_ok=False):
        path = self._strip_protocol(path)
        os.makedirs(path, exist_ok=exist_ok)

    def rmdir(self, path):
        path = self._strip_protocol(path)
        os.rmdir(path)

    def ls(self, path, detail=False, **kwargs):
        path = self._strip_protocol(path)
        info = self.info(path)
        if info["type"] == "directory":
            with os.scandir(path) as it:
                infos = [self.info(f) for f in it]
        else:
            infos = [info]

        if not detail:
            return [i["name"] for i in infos]
        return infos

    def info(self, path, **kwargs):
        if isinstance(path, os.DirEntry):
            # scandir DirEntry
            out = path.stat(follow_symlinks=False)
            link = path.is_symlink()
            if path.is_dir(follow_symlinks=False):
                t = "directory"
            elif path.is_file(follow_symlinks=False):
                t = "file"
            else:
                t = "other"
            path = self._strip_protocol(path.path)
        else:
            # str or path-like
            path = self._strip_protocol(path)
            out = os.stat(path, follow_symlinks=False)
            link = stat.S_ISLNK(out.st_mode)
            if link:
                out = os.stat(path, follow_symlinks=True)
            if stat.S_ISDIR(out.st_mode):
                t = "directory"
            elif stat.S_ISREG(out.st_mode):
                t = "file"
            else:
                t = "other"
        result = {
            "name": path,
            "size": out.st_size,
            "type": t,
            "created": out.st_ctime,
            "islink": link,
        }
        for field in ["mode", "uid", "gid", "mtime", "ino", "nlink"]:
            result[field] = getattr(out, f"st_{field}")
        if result["islink"]:
            result["destination"] = os.readlink(path)
            try:
                out2 = os.stat(path, follow_symlinks=True)
                result["size"] = out2.st_size
            except OSError:
                result["size"] = 0
        return result

    def lexists(self, path, **kwargs):
        return osp.lexists(path)

    def cp_file(self, path1, path2, **kwargs):
        path1 = self._strip_protocol(path1)
        path2 = self._strip_protocol(path2)
        if self.auto_mkdir:
            self.makedirs(self._parent(path2), exist_ok=True)
        if self.isfile(path1):
            shutil.copyfile(path1, path2)
        elif self.isdir(path1):
            self.mkdirs(path2, exist_ok=True)
        else:
            raise FileNotFoundError(path1)

    def isfile(self, path):
        path = self._strip_protocol(path)
        return os.path.isfile(path)

    def isdir(self, path):
        path = self._strip_protocol(path)
        return os.path.isdir(path)

    def get_file(self, path1, path2, callback=None, **kwargs):
        if isfilelike(path2):
            with open(path1, "rb") as f:
                shutil.copyfileobj(f, path2)
        else:
            return self.cp_file(path1, path2, **kwargs)

    def put_file(self, path1, path2, callback=None, **kwargs):
        return self.cp_file(path1, path2, **kwargs)

<<<<<<< HEAD
    def mv_file(self, path1, path2, **kwargs):
        path1 = self._strip_protocol(path1)
        path2 = self._strip_protocol(path2)
=======
    def mv(self, path1, path2, **kwargs):
        path1 = self._strip_protocol(path1, remove_trailing_slash=True)
        path2 = self._strip_protocol(path2, remove_trailing_slash=True)
>>>>>>> 05e88582
        shutil.move(path1, path2)

    def link(self, src, dst, **kwargs):
        src = self._strip_protocol(src)
        dst = self._strip_protocol(dst)
        os.link(src, dst, **kwargs)

    def symlink(self, src, dst, **kwargs):
        src = self._strip_protocol(src)
        dst = self._strip_protocol(dst)
        os.symlink(src, dst, **kwargs)

    def islink(self, path) -> bool:
        return os.path.islink(self._strip_protocol(path))

    def rm_file(self, path):
        os.remove(self._strip_protocol(path))

    def rm(self, path, recursive=False, maxdepth=None):
        if not isinstance(path, list):
            path = [path]

        for p in path:
            p = self._strip_protocol(p)
            if self.isdir(p):
                if not recursive:
                    raise ValueError("Cannot delete directory, set recursive=True")
                if osp.abspath(p) == os.getcwd():
                    raise ValueError("Cannot delete current working directory")
                shutil.rmtree(p)
            else:
                os.remove(p)

    def unstrip_protocol(self, name):
        name = self._strip_protocol(name)  # normalise for local/win/...
        return f"file://{name}"

    def _open(self, path, mode="rb", block_size=None, **kwargs):
        path = self._strip_protocol(path)
        if self.auto_mkdir and "w" in mode:
            self.makedirs(self._parent(path), exist_ok=True)
        return LocalFileOpener(path, mode, fs=self, **kwargs)

    def touch(self, path, truncate=True, **kwargs):
        path = self._strip_protocol(path)
        if self.auto_mkdir:
            self.makedirs(self._parent(path), exist_ok=True)
        if self.exists(path):
            os.utime(path, None)
        else:
            open(path, "a").close()
        if truncate:
            os.truncate(path, 0)

    def created(self, path):
        info = self.info(path=path)
        return datetime.datetime.fromtimestamp(
            info["created"], tz=datetime.timezone.utc
        )

    def modified(self, path):
        info = self.info(path=path)
        return datetime.datetime.fromtimestamp(info["mtime"], tz=datetime.timezone.utc)

    @classmethod
    def _parent(cls, path):
        path = cls._strip_protocol(path)
        if os.sep == "/":
            # posix native
            return path.rsplit("/", 1)[0] or "/"
        else:
            # NT
            path_ = path.rsplit("/", 1)[0]
            if len(path_) <= 3:
                if path_[1:2] == ":":
                    # nt root (something like c:/)
                    return path_[0] + ":/"
            # More cases may be required here
            return path_

    @classmethod
    def _strip_protocol(cls, path):
        path = stringify_path(path)
        if path.startswith("file://"):
            path = path[7:]
        elif path.startswith("file:"):
            path = path[5:]
        elif path.startswith("local://"):
            path = path[8:]
        elif path.startswith("local:"):
            path = path[6:]

        path = make_path_posix(path)
        if os.sep != "/":
            # This code-path is a stripped down version of
            # > drive, path = ntpath.splitdrive(path)
            if path[1:2] == ":":
                # Absolute drive-letter path, e.g. X:\Windows
                # Relative path with drive, e.g. X:Windows
                drive, path = path[:2], path[2:]
            elif path[:2] == "//":
                # UNC drives, e.g. \\server\share or \\?\UNC\server\share
                # Device drives, e.g. \\.\device or \\?\device
                if (index1 := path.find("/", 2)) == -1 or (
                    index2 := path.find("/", index1 + 1)
                ) == -1:
                    drive, path = path, ""
                else:
                    drive, path = path[:index2], path[index2:]
            else:
                # Relative path, e.g. Windows
                drive = ""

            path = path.rstrip("/") or cls.root_marker
            return drive + path

        else:
            return path.rstrip("/") or cls.root_marker

    def _isfilestore(self):
        # Inheriting from DaskFileSystem makes this False (S3, etc. were)
        # the original motivation. But we are a posix-like file system.
        # See https://github.com/dask/dask/issues/5526
        return True

    def chmod(self, path, mode):
        path = stringify_path(path)
        return os.chmod(path, mode)


def make_path_posix(path):
    """Make path generic for current OS"""
    if not isinstance(path, str):
        if isinstance(path, (list, set, tuple)):
            return type(path)(make_path_posix(p) for p in path)
        else:
            path = str(stringify_path(path))
    if os.sep == "/":
        # Native posix
        if path.startswith("/"):
            # most common fast case for posix
            return path
        elif path.startswith("~"):
            return osp.expanduser(path)
        elif path.startswith("./"):
            path = path[2:]
        elif path == ".":
            path = ""
        return f"{os.getcwd()}/{path}"
    else:
        # NT handling
        if path[0:1] == "/" and path[2:3] == ":":
            # path is like "/c:/local/path"
            path = path[1:]
        if path[1:2] == ":":
            # windows full path like "C:\\local\\path"
            if len(path) <= 3:
                # nt root (something like c:/)
                return path[0] + ":/"
            path = path.replace("\\", "/")
            return path
        elif path[0:1] == "~":
            return make_path_posix(osp.expanduser(path))
        elif path.startswith(("\\\\", "//")):
            # windows UNC/DFS-style paths
            return "//" + path[2:].replace("\\", "/")
        elif path.startswith(("\\", "/")):
            # windows relative path with root
            path = path.replace("\\", "/")
            return f"{osp.splitdrive(os.getcwd())[0]}{path}"
        else:
            path = path.replace("\\", "/")
            if path.startswith("./"):
                path = path[2:]
            elif path == ".":
                path = ""
            return f"{make_path_posix(os.getcwd())}/{path}"


def trailing_sep(path):
    """Return True if the path ends with a path separator.

    A forward slash is always considered a path separator, even on Operating
    Systems that normally use a backslash.
    """
    # TODO: if all incoming paths were posix-compliant then separator would
    # always be a forward slash, simplifying this function.
    # See https://github.com/fsspec/filesystem_spec/pull/1250
    return path.endswith(os.sep) or (os.altsep is not None and path.endswith(os.altsep))


class LocalFileOpener(io.IOBase):
    def __init__(
        self, path, mode, autocommit=True, fs=None, compression=None, **kwargs
    ):
        logger.debug("open file: %s", path)
        self.path = path
        self.mode = mode
        self.fs = fs
        self.f = None
        self.autocommit = autocommit
        self.compression = get_compression(path, compression)
        self.blocksize = io.DEFAULT_BUFFER_SIZE
        self._open()

    def _open(self):
        if self.f is None or self.f.closed:
            if self.autocommit or "w" not in self.mode:
                self.f = open(self.path, mode=self.mode)
                if self.compression:
                    compress = compr[self.compression]
                    self.f = compress(self.f, mode=self.mode)
            else:
                # TODO: check if path is writable?
                i, name = tempfile.mkstemp()
                os.close(i)  # we want normal open and normal buffered file
                self.temp = name
                self.f = open(name, mode=self.mode)
            if "w" not in self.mode:
                self.size = self.f.seek(0, 2)
                self.f.seek(0)
                self.f.size = self.size

    def _fetch_range(self, start, end):
        # probably only used by cached FS
        if "r" not in self.mode:
            raise ValueError
        self._open()
        self.f.seek(start)
        return self.f.read(end - start)

    def __setstate__(self, state):
        self.f = None
        loc = state.pop("loc", None)
        self.__dict__.update(state)
        if "r" in state["mode"]:
            self.f = None
            self._open()
            self.f.seek(loc)

    def __getstate__(self):
        d = self.__dict__.copy()
        d.pop("f")
        if "r" in self.mode:
            d["loc"] = self.f.tell()
        else:
            if not self.f.closed:
                raise ValueError("Cannot serialise open write-mode local file")
        return d

    def commit(self):
        if self.autocommit:
            raise RuntimeError("Can only commit if not already set to autocommit")
        shutil.move(self.temp, self.path)

    def discard(self):
        if self.autocommit:
            raise RuntimeError("Cannot discard if set to autocommit")
        os.remove(self.temp)

    def readable(self) -> bool:
        return True

    def writable(self) -> bool:
        return "r" not in self.mode

    def read(self, *args, **kwargs):
        return self.f.read(*args, **kwargs)

    def write(self, *args, **kwargs):
        return self.f.write(*args, **kwargs)

    def tell(self, *args, **kwargs):
        return self.f.tell(*args, **kwargs)

    def seek(self, *args, **kwargs):
        return self.f.seek(*args, **kwargs)

    def seekable(self, *args, **kwargs):
        return self.f.seekable(*args, **kwargs)

    def readline(self, *args, **kwargs):
        return self.f.readline(*args, **kwargs)

    def readlines(self, *args, **kwargs):
        return self.f.readlines(*args, **kwargs)

    def close(self):
        return self.f.close()

    def truncate(self, size=None) -> int:
        return self.f.truncate(size)

    @property
    def closed(self):
        return self.f.closed

    def fileno(self):
        return self.raw.fileno()

    def flush(self) -> None:
        self.f.flush()

    def __iter__(self):
        return self.f.__iter__()

    def __getattr__(self, item):
        return getattr(self.f, item)

    def __enter__(self):
        self._incontext = True
        return self

    def __exit__(self, exc_type, exc_value, traceback):
        self._incontext = False
        self.f.__exit__(exc_type, exc_value, traceback)<|MERGE_RESOLUTION|>--- conflicted
+++ resolved
@@ -144,15 +144,9 @@
     def put_file(self, path1, path2, callback=None, **kwargs):
         return self.cp_file(path1, path2, **kwargs)
 
-<<<<<<< HEAD
-    def mv_file(self, path1, path2, **kwargs):
+    def mv(self, path1, path2, **kwargs):
         path1 = self._strip_protocol(path1)
         path2 = self._strip_protocol(path2)
-=======
-    def mv(self, path1, path2, **kwargs):
-        path1 = self._strip_protocol(path1, remove_trailing_slash=True)
-        path2 = self._strip_protocol(path2, remove_trailing_slash=True)
->>>>>>> 05e88582
         shutil.move(path1, path2)
 
     def link(self, src, dst, **kwargs):

--- conflicted
+++ resolved
@@ -3,11 +3,7 @@
 import logging
 import os
 import os.path as osp
-<<<<<<< HEAD
-import posixpath
-=======
-import re
->>>>>>> ac589d83
+
 import shutil
 import stat
 import tempfile

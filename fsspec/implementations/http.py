import asyncio
import io
import logging
import re
import weakref
from copy import copy
from urllib.parse import urlparse

import aiohttp
import yarl

from fsspec.asyn import AbstractAsyncStreamedFile, AsyncFileSystem, sync, sync_wrapper
from fsspec.callbacks import DEFAULT_CALLBACK
from fsspec.exceptions import FSTimeoutError
from fsspec.spec import AbstractBufferedFile
from fsspec.utils import (
    DEFAULT_BLOCK_SIZE,
    glob_translate,
    isfilelike,
    nullcontext,
    tokenize,
)

from ..caching import AllBytes

# https://stackoverflow.com/a/15926317/3821154
ex = re.compile(r"""<(a|A)\s+(?:[^>]*?\s+)?(href|HREF)=["'](?P<url>[^"']+)""")
ex2 = re.compile(r"""(?P<url>http[s]?://[-a-zA-Z0-9@:%_+.~#?&/=]+)""")
logger = logging.getLogger("fsspec.http")


async def get_client(**kwargs):
    return aiohttp.ClientSession(**kwargs)


class HTTPFileSystem(AsyncFileSystem):
    """
    Simple File-System for fetching data via HTTP(S)

    ``ls()`` is implemented by loading the parent page and doing a regex
    match on the result. If simple_link=True, anything of the form
    "http(s)://server.com/stuff?thing=other"; otherwise only links within
    HTML href tags will be used.
    """

    sep = "/"

    def __init__(
        self,
        simple_links=True,
        block_size=None,
        same_scheme=True,
        size_policy=None,
        cache_type="bytes",
        cache_options=None,
        asynchronous=False,
        loop=None,
        client_kwargs=None,
        get_client=get_client,
        encoded=False,
        **storage_options,
    ):
        """
        NB: if this is called async, you must await set_client

        Parameters
        ----------
        block_size: int
            Blocks to read bytes; if 0, will default to raw requests file-like
            objects instead of HTTPFile instances
        simple_links: bool
            If True, will consider both HTML <a> tags and anything that looks
            like a URL; if False, will consider only the former.
        same_scheme: True
            When doing ls/glob, if this is True, only consider paths that have
            http/https matching the input URLs.
        size_policy: this argument is deprecated
        client_kwargs: dict
            Passed to aiohttp.ClientSession, see
            https://docs.aiohttp.org/en/stable/client_reference.html
            For example, ``{'auth': aiohttp.BasicAuth('user', 'pass')}``
        get_client: Callable[..., aiohttp.ClientSession]
            A callable which takes keyword arguments and constructs
            an aiohttp.ClientSession. It's state will be managed by
            the HTTPFileSystem class.
        storage_options: key-value
            Any other parameters passed on to requests
        cache_type, cache_options: defaults used in open
        """
        super().__init__(self, asynchronous=asynchronous, loop=loop, **storage_options)
        self.block_size = block_size if block_size is not None else DEFAULT_BLOCK_SIZE
        self.simple_links = simple_links
        self.same_schema = same_scheme
        self.cache_type = cache_type
        self.cache_options = cache_options
        self.client_kwargs = client_kwargs or {}
        self.get_client = get_client
        self.encoded = encoded
        self.kwargs = storage_options
        self._session = None

        # Clean caching-related parameters from `storage_options`
        # before propagating them as `request_options` through `self.kwargs`.
        # TODO: Maybe rename `self.kwargs` to `self.request_options` to make
        #       it clearer.
        request_options = copy(storage_options)
        self.use_listings_cache = request_options.pop("use_listings_cache", False)
        request_options.pop("listings_expiry_time", None)
        request_options.pop("max_paths", None)
        request_options.pop("skip_instance_cache", None)
        self.kwargs = request_options

    @property
    def fsid(self):
        return "http"

    def encode_url(self, url):
        return yarl.URL(url, encoded=self.encoded)

    @staticmethod
    def close_session(loop, session):
        if loop is not None and loop.is_running():
            try:
                sync(loop, session.close, timeout=0.1)
                return
            except (TimeoutError, FSTimeoutError, NotImplementedError):
                pass
        connector = getattr(session, "_connector", None)
        if connector is not None:
            # close after loop is dead
            connector._close()

    async def set_session(self):
        if self._session is None:
            self._session = await self.get_client(loop=self.loop, **self.client_kwargs)
            if not self.asynchronous:
                weakref.finalize(self, self.close_session, self.loop, self._session)
        return self._session

    @classmethod
    def _strip_protocol(cls, path):
        """For HTTP, we always want to keep the full URL"""
        return path

    @classmethod
    def _parent(cls, path):
        # override, since _strip_protocol is different for URLs
        par = super()._parent(path)
        if len(par) > 7:  # "http://..."
            return par
        return ""

    async def _ls_real(self, url, detail=True, **kwargs):
        # ignoring URL-encoded arguments
        kw = self.kwargs.copy()
        kw.update(kwargs)
        logger.debug(url)
        session = await self.set_session()
        async with session.get(self.encode_url(url), **self.kwargs) as r:
            self._raise_not_found_for_status(r, url)
            try:
                text = await r.text()
                if self.simple_links:
                    links = ex2.findall(text) + [u[2] for u in ex.findall(text)]
                else:
                    links = [u[2] for u in ex.findall(text)]
            except UnicodeDecodeError:
                links = []  # binary, not HTML
        out = set()
        parts = urlparse(url)
        for l in links:
            if isinstance(l, tuple):
                l = l[1]
            if l.startswith("/") and len(l) > 1:
                # absolute URL on this server
                l = f"{parts.scheme}://{parts.netloc}{l}"
            if l.startswith("http"):
                if self.same_schema and l.startswith(url.rstrip("/") + "/"):
                    out.add(l)
                elif l.replace("https", "http").startswith(
                    url.replace("https", "http").rstrip("/") + "/"
                ):
                    # allowed to cross http <-> https
                    out.add(l)
            else:
                if l not in ["..", "../"]:
                    # Ignore FTP-like "parent"
                    out.add("/".join([url.rstrip("/"), l.lstrip("/")]))
        if not out and url.endswith("/"):
            out = await self._ls_real(url.rstrip("/"), detail=False)
        if detail:
            return [
                {
                    "name": u,
                    "size": None,
                    "type": "directory" if u.endswith("/") else "file",
                }
                for u in out
            ]
        else:
            return sorted(out)

    async def _ls(self, url, detail=True, **kwargs):
        if self.use_listings_cache and url in self.dircache:
            out = self.dircache[url]
        else:
            out = await self._ls_real(url, detail=detail, **kwargs)
            self.dircache[url] = out
        return out

    ls = sync_wrapper(_ls)

    def _raise_not_found_for_status(self, response, url):
        """
        Raises FileNotFoundError for 404s, otherwise uses raise_for_status.
        """
        if response.status == 404:
            raise FileNotFoundError(url)
        response.raise_for_status()

    async def _cat_file(self, url, start=None, end=None, **kwargs):
        kw = self.kwargs.copy()
        kw.update(kwargs)
        logger.debug(url)

        if start is not None or end is not None:
            if start == end:
                return b""
            headers = kw.pop("headers", {}).copy()

            headers["Range"] = await self._process_limits(url, start, end)
            kw["headers"] = headers
        session = await self.set_session()
        async with session.get(self.encode_url(url), **kw) as r:
            out = await r.read()
            self._raise_not_found_for_status(r, url)
        return out

    async def _get_file(
        self, rpath, lpath, chunk_size=5 * 2**20, callback=DEFAULT_CALLBACK, **kwargs
    ):
        kw = self.kwargs.copy()
        kw.update(kwargs)
        logger.debug(rpath)
        session = await self.set_session()
        async with session.get(self.encode_url(rpath), **kw) as r:
            try:
                size = int(r.headers["content-length"])
            except (ValueError, KeyError):
                size = None

            callback.set_size(size)
            self._raise_not_found_for_status(r, rpath)
            if isfilelike(lpath):
                outfile = lpath
            else:
                outfile = open(lpath, "wb")  # noqa: ASYNC101, ASYNC230

            try:
                chunk = True
                while chunk:
                    chunk = await r.content.read(chunk_size)
                    outfile.write(chunk)
                    callback.relative_update(len(chunk))
            finally:
                if not isfilelike(lpath):
                    outfile.close()

    async def _put_file(
        self,
        lpath,
        rpath,
        chunk_size=5 * 2**20,
        callback=DEFAULT_CALLBACK,
        method="post",
        **kwargs,
    ):
        async def gen_chunks():
            # Support passing arbitrary file-like objects
            # and use them instead of streams.
            if isinstance(lpath, io.IOBase):
                context = nullcontext(lpath)
                use_seek = False  # might not support seeking
            else:
                context = open(lpath, "rb")  # noqa: ASYNC101, ASYNC230
                use_seek = True

            with context as f:
                if use_seek:
                    callback.set_size(f.seek(0, 2))
                    f.seek(0)
                else:
                    callback.set_size(getattr(f, "size", None))

                chunk = f.read(chunk_size)
                while chunk:
                    yield chunk
                    callback.relative_update(len(chunk))
                    chunk = f.read(chunk_size)

        kw = self.kwargs.copy()
        kw.update(kwargs)
        session = await self.set_session()

        method = method.lower()
        if method not in ("post", "put"):
            raise ValueError(
                f"method has to be either 'post' or 'put', not: {method!r}"
            )

        meth = getattr(session, method)
        async with meth(self.encode_url(rpath), data=gen_chunks(), **kw) as resp:
            self._raise_not_found_for_status(resp, rpath)

    async def _exists(self, path, **kwargs):
        kw = self.kwargs.copy()
        kw.update(kwargs)
        try:
            logger.debug(path)
            session = await self.set_session()
            r = await session.get(self.encode_url(path), **kw)
            async with r:
                return r.status < 400
        except aiohttp.ClientError:
            return False

    async def _isfile(self, path, **kwargs):
        return await self._exists(path, **kwargs)

    def _open(
        self,
        path,
        mode="rb",
        block_size=None,
        autocommit=None,  # XXX: This differs from the base class.
        cache_type=None,
        cache_options=None,
        size=None,
        **kwargs,
    ):
        """Make a file-like object

        Parameters
        ----------
        path: str
            Full URL with protocol
        mode: string
            must be "rb"
        block_size: int or None
            Bytes to download in one request; use instance value if None. If
            zero, will return a streaming Requests file-like instance.
        kwargs: key-value
            Any other parameters, passed to requests calls
        """
        if mode != "rb":
            raise NotImplementedError
        block_size = block_size if block_size is not None else self.block_size
        kw = self.kwargs.copy()
        kw["asynchronous"] = self.asynchronous
        kw.update(kwargs)
<<<<<<< HEAD
        info = {}
        size = size or info.update(self.info(path, **kwargs)) or info["size"]
=======
        info = self.info(path, **kwargs)
        size = size or info["size"]
>>>>>>> ec1a7f53
        session = sync(self.loop, self.set_session)
        if block_size and size and info.get("partial", True):
            return HTTPFile(
                self,
                path,
                session=session,
                block_size=block_size,
                mode=mode,
                size=size,
                cache_type=cache_type or self.cache_type,
                cache_options=cache_options or self.cache_options,
                loop=self.loop,
                **kw,
            )
        else:
            return HTTPStreamFile(
                self,
                path,
                mode=mode,
                loop=self.loop,
                session=session,
                **kw,
            )

    async def open_async(self, path, mode="rb", size=None, **kwargs):
        session = await self.set_session()
        if size is None:
            try:
                size = (await self._info(path, **kwargs))["size"]
            except FileNotFoundError:
                pass
        return AsyncStreamFile(
            self,
            path,
            loop=self.loop,
            session=session,
            size=size,
            **kwargs,
        )

    def ukey(self, url):
        """Unique identifier; assume HTTP files are static, unchanging"""
        return tokenize(url, self.kwargs, self.protocol)

    async def _info(self, url, **kwargs):
        """Get info of URL

        Tries to access location via HEAD, and then GET methods, but does
        not fetch the data.

        It is possible that the server does not supply any size information, in
        which case size will be given as None (and certain operations on the
        corresponding file will not work).
        """
        info = {}
        session = await self.set_session()

        for policy in ["head", "get"]:
            try:
                info.update(
                    await _file_info(
                        self.encode_url(url),
                        size_policy=policy,
                        session=session,
                        **self.kwargs,
                        **kwargs,
                    )
                )
                if info.get("size") is not None:
                    break
            except Exception as exc:
                if policy == "get":
                    # If get failed, then raise a FileNotFoundError
                    raise FileNotFoundError(url) from exc
                logger.debug("", exc_info=exc)

        return {"name": url, "size": None, **info, "type": "file"}

    async def _glob(self, path, maxdepth=None, **kwargs):
        """
        Find files by glob-matching.

        This implementation is idntical to the one in AbstractFileSystem,
        but "?" is not considered as a character for globbing, because it is
        so common in URLs, often identifying the "query" part.
        """
        if maxdepth is not None and maxdepth < 1:
            raise ValueError("maxdepth must be at least 1")
        import re

        ends_with_slash = path.endswith("/")  # _strip_protocol strips trailing slash
        path = self._strip_protocol(path)
        append_slash_to_dirname = ends_with_slash or path.endswith(("/**", "/*"))
        idx_star = path.find("*") if path.find("*") >= 0 else len(path)
        idx_brace = path.find("[") if path.find("[") >= 0 else len(path)

        min_idx = min(idx_star, idx_brace)

        detail = kwargs.pop("detail", False)

        if not has_magic(path):
            if await self._exists(path, **kwargs):
                if not detail:
                    return [path]
                else:
                    return {path: await self._info(path, **kwargs)}
            else:
                if not detail:
                    return []  # glob of non-existent returns empty
                else:
                    return {}
        elif "/" in path[:min_idx]:
            min_idx = path[:min_idx].rindex("/")
            root = path[: min_idx + 1]
            depth = path[min_idx + 1 :].count("/") + 1
        else:
            root = ""
            depth = path[min_idx + 1 :].count("/") + 1

        if "**" in path:
            if maxdepth is not None:
                idx_double_stars = path.find("**")
                depth_double_stars = path[idx_double_stars:].count("/") + 1
                depth = depth - depth_double_stars + maxdepth
            else:
                depth = None

        allpaths = await self._find(
            root, maxdepth=depth, withdirs=True, detail=True, **kwargs
        )

        pattern = glob_translate(path + ("/" if ends_with_slash else ""))
        pattern = re.compile(pattern)

        out = {
            (
                p.rstrip("/")
                if not append_slash_to_dirname
                and info["type"] == "directory"
                and p.endswith("/")
                else p
            ): info
            for p, info in sorted(allpaths.items())
            if pattern.match(p.rstrip("/"))
        }

        if detail:
            return out
        else:
            return list(out)

    async def _isdir(self, path):
        # override, since all URLs are (also) files
        try:
            return bool(await self._ls(path))
        except (FileNotFoundError, ValueError):
            return False


class HTTPFile(AbstractBufferedFile):
    """
    A file-like object pointing to a remote HTTP(S) resource

    Supports only reading, with read-ahead of a predetermined block-size.

    In the case that the server does not supply the filesize, only reading of
    the complete file in one go is supported.

    Parameters
    ----------
    url: str
        Full URL of the remote resource, including the protocol
    session: aiohttp.ClientSession or None
        All calls will be made within this session, to avoid restarting
        connections where the server allows this
    block_size: int or None
        The amount of read-ahead to do, in bytes. Default is 5MB, or the value
        configured for the FileSystem creating this file
    size: None or int
        If given, this is the size of the file in bytes, and we don't attempt
        to call the server to find the value.
    kwargs: all other key-values are passed to requests calls.
    """

    def __init__(
        self,
        fs,
        url,
        session=None,
        block_size=None,
        mode="rb",
        cache_type="bytes",
        cache_options=None,
        size=None,
        loop=None,
        asynchronous=False,
        **kwargs,
    ):
        if mode != "rb":
            raise NotImplementedError("File mode not supported")
        self.asynchronous = asynchronous
        self.loop = loop
        self.url = url
        self.session = session
        self.details = {"name": url, "size": size, "type": "file"}
        super().__init__(
            fs=fs,
            path=url,
            mode=mode,
            block_size=block_size,
            cache_type=cache_type,
            cache_options=cache_options,
            **kwargs,
        )

    def read(self, length=-1):
        """Read bytes from file

        Parameters
        ----------
        length: int
            Read up to this many bytes. If negative, read all content to end of
            file. If the server has not supplied the filesize, attempting to
            read only part of the data will raise a ValueError.
        """
        if (
            (length < 0 and self.loc == 0)  # explicit read all
            # but not when the size is known and fits into a block anyways
            and not (self.size is not None and self.size <= self.blocksize)
        ):
            self._fetch_all()
        if self.size is None:
            if length < 0:
                self._fetch_all()
        else:
            length = min(self.size - self.loc, length)
        return super().read(length)

    async def async_fetch_all(self):
        """Read whole file in one shot, without caching

        This is only called when position is still at zero,
        and read() is called without a byte-count.
        """
        logger.debug(f"Fetch all for {self}")
        if not isinstance(self.cache, AllBytes):
            r = await self.session.get(self.fs.encode_url(self.url), **self.kwargs)
            async with r:
                r.raise_for_status()
                out = await r.read()
                self.cache = AllBytes(
                    size=len(out), fetcher=None, blocksize=None, data=out
                )
                self.size = len(out)

    _fetch_all = sync_wrapper(async_fetch_all)

    def _parse_content_range(self, headers):
        """Parse the Content-Range header"""
        s = headers.get("Content-Range", "")
        m = re.match(r"bytes (\d+-\d+|\*)/(\d+|\*)", s)
        if not m:
            return None, None, None

        if m[1] == "*":
            start = end = None
        else:
            start, end = [int(x) for x in m[1].split("-")]
        total = None if m[2] == "*" else int(m[2])
        return start, end, total

    async def async_fetch_range(self, start, end):
        """Download a block of data

        The expectation is that the server returns only the requested bytes,
        with HTTP code 206. If this is not the case, we first check the headers,
        and then stream the output - if the data size is bigger than we
        requested, an exception is raised.
        """
        logger.debug(f"Fetch range for {self}: {start}-{end}")
        kwargs = self.kwargs.copy()
        headers = kwargs.pop("headers", {}).copy()
        headers["Range"] = f"bytes={start}-{end - 1}"
        logger.debug(f"{self.url} : {headers['Range']}")
        r = await self.session.get(
            self.fs.encode_url(self.url), headers=headers, **kwargs
        )
        async with r:
            if r.status == 416:
                # range request outside file
                return b""
            r.raise_for_status()

            # If the server has handled the range request, it should reply
            # with status 206 (partial content). But we'll guess that a suitable
            # Content-Range header or a Content-Length no more than the
            # requested range also mean we have got the desired range.
            response_is_range = (
                r.status == 206
                or self._parse_content_range(r.headers)[0] == start
                or int(r.headers.get("Content-Length", end + 1)) <= end - start
            )

            if response_is_range:
                # partial content, as expected
                out = await r.read()
            elif start > 0:
                raise ValueError(
                    "The HTTP server doesn't appear to support range requests. "
                    "Only reading this file from the beginning is supported. "
                    "Open with block_size=0 for a streaming file interface."
                )
            else:
                # Response is not a range, but we want the start of the file,
                # so we can read the required amount anyway.
                cl = 0
                out = []
                while True:
                    chunk = await r.content.read(2**20)
                    # data size unknown, let's read until we have enough
                    if chunk:
                        out.append(chunk)
                        cl += len(chunk)
                        if cl > end - start:
                            break
                    else:
                        break
                out = b"".join(out)[: end - start]
            return out

    _fetch_range = sync_wrapper(async_fetch_range)

    def __reduce__(self):
        return (
            reopen,
            (
                self.fs,
                self.url,
                self.mode,
                self.blocksize,
                self.cache.name if self.cache else "none",
                self.size,
            ),
        )


def reopen(fs, url, mode, blocksize, cache_type, size=None):
    return fs.open(
        url, mode=mode, block_size=blocksize, cache_type=cache_type, size=size
    )


magic_check = re.compile("([*[])")


def has_magic(s):
    match = magic_check.search(s)
    return match is not None


class HTTPStreamFile(AbstractBufferedFile):
    def __init__(self, fs, url, mode="rb", loop=None, session=None, **kwargs):
        self.asynchronous = kwargs.pop("asynchronous", False)
        self.url = url
        self.loop = loop
        self.session = session
        if mode != "rb":
            raise ValueError
        self.details = {"name": url, "size": None}
        super().__init__(fs=fs, path=url, mode=mode, cache_type="none", **kwargs)

        async def cor():
            r = await self.session.get(self.fs.encode_url(url), **kwargs).__aenter__()
            self.fs._raise_not_found_for_status(r, url)
            return r

        self.r = sync(self.loop, cor)
        self.loop = fs.loop

    def seek(self, loc, whence=0):
        if loc == 0 and whence == 1:
            return
        if loc == self.loc and whence == 0:
            return
        raise ValueError("Cannot seek streaming HTTP file")

    async def _read(self, num=-1):
        out = await self.r.content.read(num)
        self.loc += len(out)
        return out

    read = sync_wrapper(_read)

    async def _close(self):
        self.r.close()

    def close(self):
        asyncio.run_coroutine_threadsafe(self._close(), self.loop)
        super().close()

    def __reduce__(self):
        return reopen, (self.fs, self.url, self.mode, self.blocksize, self.cache.name)


class AsyncStreamFile(AbstractAsyncStreamedFile):
    def __init__(
        self, fs, url, mode="rb", loop=None, session=None, size=None, **kwargs
    ):
        self.url = url
        self.session = session
        self.r = None
        if mode != "rb":
            raise ValueError
        self.details = {"name": url, "size": None}
        self.kwargs = kwargs
        super().__init__(fs=fs, path=url, mode=mode, cache_type="none")
        self.size = size

    async def read(self, num=-1):
        if self.r is None:
            r = await self.session.get(
                self.fs.encode_url(self.url), **self.kwargs
            ).__aenter__()
            self.fs._raise_not_found_for_status(r, self.url)
            self.r = r
        out = await self.r.content.read(num)
        self.loc += len(out)
        return out

    async def close(self):
        if self.r is not None:
            self.r.close()
            self.r = None
        await super().close()


async def get_range(session, url, start, end, file=None, **kwargs):
    # explicit get a range when we know it must be safe
    kwargs = kwargs.copy()
    headers = kwargs.pop("headers", {}).copy()
    headers["Range"] = f"bytes={start}-{end - 1}"
    r = await session.get(url, headers=headers, **kwargs)
    r.raise_for_status()
    async with r:
        out = await r.read()
    if file:
        with open(file, "r+b") as f:  # noqa: ASYNC101, ASYNC230
            f.seek(start)
            f.write(out)
    else:
        return out


async def _file_info(url, session, size_policy="head", **kwargs):
    """Call HEAD on the server to get details about the file (size/checksum etc.)

    Default operation is to explicitly allow redirects and use encoding
    'identity' (no compression) to get the true size of the target.
    """
    logger.debug("Retrieve file size for %s", url)
    kwargs = kwargs.copy()
    ar = kwargs.pop("allow_redirects", True)
    head = kwargs.get("headers", {}).copy()
    head["Accept-Encoding"] = "identity"
    kwargs["headers"] = head

    info = {}
    if size_policy == "head":
        r = await session.head(url, allow_redirects=ar, **kwargs)
    elif size_policy == "get":
        r = await session.get(url, allow_redirects=ar, **kwargs)
    else:
        raise TypeError(f'size_policy must be "head" or "get", got {size_policy}')
    async with r:
        r.raise_for_status()

        if "Content-Length" in r.headers:
            # Some servers may choose to ignore Accept-Encoding and return
            # compressed content, in which case the returned size is unreliable.
            if "Content-Encoding" not in r.headers or r.headers["Content-Encoding"] in [
                "identity",
                "",
            ]:
                info["size"] = int(r.headers["Content-Length"])
        elif "Content-Range" in r.headers:
            info["size"] = int(r.headers["Content-Range"].split("/")[1])

        if "Content-Type" in r.headers:
            info["mimetype"] = r.headers["Content-Type"].partition(";")[0]

        if r.headers.get("Accept-Ranges") == "none":
            # Some servers may explicitly discourage partial content requests, but
            # the lack of "Accept-Ranges" does not always indicate they would fail
            info["partial"] = False

        info["url"] = str(r.url)

        for checksum_field in ["ETag", "Content-MD5", "Digest"]:
            if r.headers.get(checksum_field):
                info[checksum_field] = r.headers[checksum_field]

    return info


async def _file_size(url, session=None, *args, **kwargs):
    if session is None:
        session = await get_client()
    info = await _file_info(url, session=session, *args, **kwargs)
    return info.get("size")


file_size = sync_wrapper(_file_size)<|MERGE_RESOLUTION|>--- conflicted
+++ resolved
@@ -358,13 +358,8 @@
         kw = self.kwargs.copy()
         kw["asynchronous"] = self.asynchronous
         kw.update(kwargs)
-<<<<<<< HEAD
         info = {}
         size = size or info.update(self.info(path, **kwargs)) or info["size"]
-=======
-        info = self.info(path, **kwargs)
-        size = size or info["size"]
->>>>>>> ec1a7f53
         session = sync(self.loop, self.set_session)
         if block_size and size and info.get("partial", True):
             return HTTPFile(

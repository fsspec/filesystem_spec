--- conflicted
+++ resolved
@@ -202,11 +202,7 @@
         "class": "webdav4.fsspec.WebdavFileSystem",
         "err": "Install webdav4 to access WebDAV",
     },
-<<<<<<< HEAD
-    "root": {
-=======
     "xrootd": {
->>>>>>> c99eca4d
         "class": "fsspec_xrootd.XRootDFileSystem",
         "err": "Install fsspec-xrootd to access xrootd storage system",
     },

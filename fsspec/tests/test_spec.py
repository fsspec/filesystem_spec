import glob
import json
import os
import pickle
import subprocess
import sys
from collections import defaultdict
from pathlib import Path

import numpy as np
import pytest

import fsspec
from fsspec.implementations.ftp import FTPFileSystem
from fsspec.implementations.http import HTTPFileSystem
from fsspec.implementations.local import LocalFileSystem
from fsspec.spec import AbstractBufferedFile, AbstractFileSystem

PATHS_FOR_GLOB_TESTS = (
    {"name": "test0.json", "type": "file", "size": 100},
    {"name": "test0.yaml", "type": "file", "size": 100},
    {"name": "test0", "type": "directory", "size": 0},
    {"name": "test0/test0.json", "type": "file", "size": 100},
    {"name": "test0/test0.yaml", "type": "file", "size": 100},
    {"name": "test0/test1", "type": "directory", "size": 0},
    {"name": "test0/test1/test0.json", "type": "file", "size": 100},
    {"name": "test0/test1/test0.yaml", "type": "file", "size": 100},
    {"name": "test0/test1/test2", "type": "directory", "size": 0},
    {"name": "test0/test1/test2/test0.json", "type": "file", "size": 100},
    {"name": "test0/test1/test2/test0.yaml", "type": "file", "size": 100},
    {"name": "test0/test2", "type": "directory", "size": 0},
    {"name": "test0/test2/test0.json", "type": "file", "size": 100},
    {"name": "test0/test2/test0.yaml", "type": "file", "size": 100},
    {"name": "test0/test2/test1", "type": "directory", "size": 0},
    {"name": "test0/test2/test1/test0.json", "type": "file", "size": 100},
    {"name": "test0/test2/test1/test0.yaml", "type": "file", "size": 100},
    {"name": "test0/test2/test1/test3", "type": "directory", "size": 0},
    {"name": "test0/test2/test1/test3/test0.json", "type": "file", "size": 100},
    {"name": "test0/test2/test1/test3/test0.yaml", "type": "file", "size": 100},
    {"name": "test1.json", "type": "file", "size": 100},
    {"name": "test1.yaml", "type": "file", "size": 100},
    {"name": "test1", "type": "directory", "size": 0},
    {"name": "test1/test0.json", "type": "file", "size": 100},
    {"name": "test1/test0.yaml", "type": "file", "size": 100},
    {"name": "test1/test0", "type": "directory", "size": 0},
    {"name": "test1/test0/test0.json", "type": "file", "size": 100},
    {"name": "test1/test0/test0.yaml", "type": "file", "size": 100},
    {"name": "special_chars", "type": "directory", "size": 0},
    {"name": "special_chars/f\\oo.txt", "type": "file", "size": 100},
    {"name": "special_chars/f.oo.txt", "type": "file", "size": 100},
    {"name": "special_chars/f+oo.txt", "type": "file", "size": 100},
    {"name": "special_chars/f(oo.txt", "type": "file", "size": 100},
    {"name": "special_chars/f)oo.txt", "type": "file", "size": 100},
    {"name": "special_chars/f|oo.txt", "type": "file", "size": 100},
    {"name": "special_chars/f^oo.txt", "type": "file", "size": 100},
    {"name": "special_chars/f$oo.txt", "type": "file", "size": 100},
    {"name": "special_chars/f{oo.txt", "type": "file", "size": 100},
    {"name": "special_chars/f}oo.txt", "type": "file", "size": 100},
)

GLOB_POSIX_TESTS = {
    "argnames": ("path", "expected"),
    "argvalues": [
        ("nonexistent", []),
        ("test0.json", ["test0.json"]),
        ("test0", ["test0"]),
        ("test0/", ["test0"]),
        ("test1/test0.yaml", ["test1/test0.yaml"]),
        ("test0/test[1-2]", ["test0/test1", "test0/test2"]),
        ("test0/test[1-2]/", ["test0/test1", "test0/test2"]),
        (
            "test0/test[1-2]/*",
            [
                "test0/test1/test0.json",
                "test0/test1/test0.yaml",
                "test0/test1/test2",
                "test0/test2/test0.json",
                "test0/test2/test0.yaml",
                "test0/test2/test1",
            ],
        ),
        (
            "test0/test[1-2]/*.[j]*",
            ["test0/test1/test0.json", "test0/test2/test0.json"],
        ),
        ("special_chars/f\\oo.*", ["special_chars/f\\oo.txt"]),
        ("special_chars/f.oo.*", ["special_chars/f.oo.txt"]),
        ("special_chars/f+oo.*", ["special_chars/f+oo.txt"]),
        ("special_chars/f(oo.*", ["special_chars/f(oo.txt"]),
        ("special_chars/f)oo.*", ["special_chars/f)oo.txt"]),
        ("special_chars/f|oo.*", ["special_chars/f|oo.txt"]),
        ("special_chars/f^oo.*", ["special_chars/f^oo.txt"]),
        ("special_chars/f$oo.*", ["special_chars/f$oo.txt"]),
        ("special_chars/f{oo.*", ["special_chars/f{oo.txt"]),
        ("special_chars/f}oo.*", ["special_chars/f}oo.txt"]),
        (
            "*",
            [
                "special_chars",
                "test0.json",
                "test0.yaml",
                "test0",
                "test1.json",
                "test1.yaml",
                "test1",
            ],
        ),
        ("*.yaml", ["test0.yaml", "test1.yaml"]),
        (
            "**",
            [
                "special_chars",
                "special_chars/f$oo.txt",
                "special_chars/f(oo.txt",
                "special_chars/f)oo.txt",
                "special_chars/f+oo.txt",
                "special_chars/f.oo.txt",
                "special_chars/f\\oo.txt",
                "special_chars/f^oo.txt",
                "special_chars/f{oo.txt",
                "special_chars/f|oo.txt",
                "special_chars/f}oo.txt",
                "test0.json",
                "test0.yaml",
                "test0",
                "test0/test0.json",
                "test0/test0.yaml",
                "test0/test1",
                "test0/test1/test0.json",
                "test0/test1/test0.yaml",
                "test0/test1/test2",
                "test0/test1/test2/test0.json",
                "test0/test1/test2/test0.yaml",
                "test0/test2",
                "test0/test2/test0.json",
                "test0/test2/test0.yaml",
                "test0/test2/test1",
                "test0/test2/test1/test0.json",
                "test0/test2/test1/test0.yaml",
                "test0/test2/test1/test3",
                "test0/test2/test1/test3/test0.json",
                "test0/test2/test1/test3/test0.yaml",
                "test1.json",
                "test1.yaml",
                "test1",
                "test1/test0.json",
                "test1/test0.yaml",
                "test1/test0",
                "test1/test0/test0.json",
                "test1/test0/test0.yaml",
            ],
        ),
        ("*/", ["special_chars", "test0", "test1"]),
        (
            "**/",
            [
                "special_chars",
                "test0",
                "test0/test1",
                "test0/test1/test2",
                "test0/test2",
                "test0/test2/test1",
                "test0/test2/test1/test3",
                "test1",
                "test1/test0",
            ],
        ),
        ("*/*.yaml", ["test0/test0.yaml", "test1/test0.yaml"]),
        (
            "**/*.yaml",
            [
                "test0.yaml",
                "test0/test0.yaml",
                "test0/test1/test0.yaml",
                "test0/test1/test2/test0.yaml",
                "test0/test2/test0.yaml",
                "test0/test2/test1/test0.yaml",
                "test0/test2/test1/test3/test0.yaml",
                "test1.yaml",
                "test1/test0.yaml",
                "test1/test0/test0.yaml",
            ],
        ),
        (
            "*/test1/*",
            ["test0/test1/test0.json", "test0/test1/test0.yaml", "test0/test1/test2"],
        ),
        ("*/test1/*.yaml", ["test0/test1/test0.yaml"]),
        (
            "**/test1/*",
            [
                "test0/test1/test0.json",
                "test0/test1/test0.yaml",
                "test0/test1/test2",
                "test0/test2/test1/test0.json",
                "test0/test2/test1/test0.yaml",
                "test0/test2/test1/test3",
                "test1/test0.json",
                "test1/test0.yaml",
                "test1/test0",
            ],
        ),
        (
            "**/test1/*.yaml",
            [
                "test0/test1/test0.yaml",
                "test0/test2/test1/test0.yaml",
                "test1/test0.yaml",
            ],
        ),
        ("*/test1/*/", ["test0/test1/test2"]),
        (
            "**/test1/*/",
            ["test0/test1/test2", "test0/test2/test1/test3", "test1/test0"],
        ),
        (
            "*/test1/**",
            [
                "test0/test1",
                "test0/test1/test0.json",
                "test0/test1/test0.yaml",
                "test0/test1/test2",
                "test0/test1/test2/test0.json",
                "test0/test1/test2/test0.yaml",
            ],
        ),
        (
            "**/test1/**",
            [
                "test0/test1",
                "test0/test1/test0.json",
                "test0/test1/test0.yaml",
                "test0/test1/test2",
                "test0/test1/test2/test0.json",
                "test0/test1/test2/test0.yaml",
                "test0/test2/test1",
                "test0/test2/test1/test0.json",
                "test0/test2/test1/test0.yaml",
                "test0/test2/test1/test3",
                "test0/test2/test1/test3/test0.json",
                "test0/test2/test1/test3/test0.yaml",
                "test1",
                "test1/test0.json",
                "test1/test0.yaml",
                "test1/test0",
                "test1/test0/test0.json",
                "test1/test0/test0.yaml",
            ],
        ),
        ("*/test1/**/", ["test0/test1", "test0/test1/test2"]),
        (
            "**/test1/**/",
            [
                "test0/test1",
                "test0/test1/test2",
                "test0/test2/test1",
                "test0/test2/test1/test3",
                "test1",
                "test1/test0",
            ],
        ),
        (
            "test0/*",
            ["test0/test0.json", "test0/test0.yaml", "test0/test1", "test0/test2"],
        ),
        ("test0/*.yaml", ["test0/test0.yaml"]),
        (
            "test0/**",
            [
                "test0",
                "test0/test0.json",
                "test0/test0.yaml",
                "test0/test1",
                "test0/test1/test0.json",
                "test0/test1/test0.yaml",
                "test0/test1/test2",
                "test0/test1/test2/test0.json",
                "test0/test1/test2/test0.yaml",
                "test0/test2",
                "test0/test2/test0.json",
                "test0/test2/test0.yaml",
                "test0/test2/test1",
                "test0/test2/test1/test0.json",
                "test0/test2/test1/test0.yaml",
                "test0/test2/test1/test3",
                "test0/test2/test1/test3/test0.json",
                "test0/test2/test1/test3/test0.yaml",
            ],
        ),
        ("test0/*/", ["test0/test1", "test0/test2"]),
        (
            "test0/**/",
            [
                "test0",
                "test0/test1",
                "test0/test1/test2",
                "test0/test2",
                "test0/test2/test1",
                "test0/test2/test1/test3",
            ],
        ),
        ("test0/*/*.yaml", ["test0/test1/test0.yaml", "test0/test2/test0.yaml"]),
        (
            "test0/**/*.yaml",
            [
                "test0/test0.yaml",
                "test0/test1/test0.yaml",
                "test0/test1/test2/test0.yaml",
                "test0/test2/test0.yaml",
                "test0/test2/test1/test0.yaml",
                "test0/test2/test1/test3/test0.yaml",
            ],
        ),
        (
            "test0/*/test1/*",
            [
                "test0/test2/test1/test0.json",
                "test0/test2/test1/test0.yaml",
                "test0/test2/test1/test3",
            ],
        ),
        ("test0/*/test1/*.yaml", ["test0/test2/test1/test0.yaml"]),
        (
            "test0/**/test1/*",
            [
                "test0/test1/test0.json",
                "test0/test1/test0.yaml",
                "test0/test1/test2",
                "test0/test2/test1/test0.json",
                "test0/test2/test1/test0.yaml",
                "test0/test2/test1/test3",
            ],
        ),
        (
            "test0/**/test1/*.yaml",
            ["test0/test1/test0.yaml", "test0/test2/test1/test0.yaml"],
        ),
        ("test0/*/test1/*/", ["test0/test2/test1/test3"]),
        ("test0/**/test1/*/", ["test0/test1/test2", "test0/test2/test1/test3"]),
        (
            "test0/*/test1/**",
            [
                "test0/test2/test1",
                "test0/test2/test1/test0.json",
                "test0/test2/test1/test0.yaml",
                "test0/test2/test1/test3",
                "test0/test2/test1/test3/test0.json",
                "test0/test2/test1/test3/test0.yaml",
            ],
        ),
        (
            "test0/**/test1/**",
            [
                "test0/test1",
                "test0/test1/test0.json",
                "test0/test1/test0.yaml",
                "test0/test1/test2",
                "test0/test1/test2/test0.json",
                "test0/test1/test2/test0.yaml",
                "test0/test2/test1",
                "test0/test2/test1/test0.json",
                "test0/test2/test1/test0.yaml",
                "test0/test2/test1/test3",
                "test0/test2/test1/test3/test0.json",
                "test0/test2/test1/test3/test0.yaml",
            ],
        ),
        ("test0/*/test1/**/", ["test0/test2/test1", "test0/test2/test1/test3"]),
        (
            "test0/**/test1/**/",
            [
                "test0/test1",
                "test0/test1/test2",
                "test0/test2/test1",
                "test0/test2/test1/test3",
            ],
        ),
    ],
}


class DummyTestFS(AbstractFileSystem):
    protocol = "mock"
    _file_class = AbstractBufferedFile
    _fs_contents = (
        {"name": "top_level", "type": "directory"},
        {"name": "top_level/second_level", "type": "directory"},
        {"name": "top_level/second_level/date=2019-10-01", "type": "directory"},
        {
            "name": "top_level/second_level/date=2019-10-01/a.parquet",
            "type": "file",
            "size": 100,
        },
        {
            "name": "top_level/second_level/date=2019-10-01/b.parquet",
            "type": "file",
            "size": 100,
        },
        {"name": "top_level/second_level/date=2019-10-02", "type": "directory"},
        {
            "name": "top_level/second_level/date=2019-10-02/a.parquet",
            "type": "file",
            "size": 100,
        },
        {"name": "top_level/second_level/date=2019-10-04", "type": "directory"},
        {
            "name": "top_level/second_level/date=2019-10-04/a.parquet",
            "type": "file",
            "size": 100,
        },
        {"name": "misc", "type": "directory"},
        {"name": "misc/foo.txt", "type": "file", "size": 100},
    )

    def __init__(self, fs_content=None, **kwargs):
        if fs_content is not None:
            self._fs_contents = fs_content
        super().__init__(**kwargs)

    def __getitem__(self, name):
        for item in self._fs_contents:
            if item["name"] == name:
                return item
        raise IndexError(f"{name} not found!")

    def ls(self, path, detail=True, refresh=True, **kwargs):
        if kwargs.pop("strip_proto", True):
            path = self._strip_protocol(path)

        files = not refresh and self._ls_from_cache(path)
        if not files:
            files = [
                file for file in self._fs_contents if path == self._parent(file["name"])
            ]
            files.sort(key=lambda file: file["name"])
            self.dircache[path.rstrip("/")] = files

        if detail:
            return files
        return [file["name"] for file in files]

    @classmethod
    def get_test_paths(cls, start_with=""):
        """Helper to return directory and file paths with no details"""
        all = [
            file["name"]
            for file in cls._fs_contents
            if file["name"].startswith(start_with)
        ]
        return all

    def _open(
        self,
        path,
        mode="rb",
        block_size=None,
        autocommit=True,
        cache_options=None,
        **kwargs,
    ):
        return self._file_class(
            self,
            path,
            mode,
            block_size,
            autocommit,
            cache_options=cache_options,
            **kwargs,
        )


@pytest.mark.parametrize(
    ["test_paths", "recursive", "maxdepth", "expected"],
    [
        (
            (
                "top_level/second_level",
                "top_level/sec*",
                "top_level/sec*vel",
                "top_level/*",
            ),
            True,
            None,
            [
                "top_level/second_level",
                "top_level/second_level/date=2019-10-01",
                "top_level/second_level/date=2019-10-01/a.parquet",
                "top_level/second_level/date=2019-10-01/b.parquet",
                "top_level/second_level/date=2019-10-02",
                "top_level/second_level/date=2019-10-02/a.parquet",
                "top_level/second_level/date=2019-10-04",
                "top_level/second_level/date=2019-10-04/a.parquet",
            ],
        ),
        (
            (
                "top_level/second_level",
                "top_level/sec*",
                "top_level/sec*vel",
                "top_level/*",
            ),
            False,
            None,
            [
                "top_level/second_level",
            ],
        ),
        (
            ("top_level/second_level",),
            True,
            1,
            [
                "top_level/second_level",
                "top_level/second_level/date=2019-10-01",
                "top_level/second_level/date=2019-10-02",
                "top_level/second_level/date=2019-10-04",
            ],
        ),
        (
            ("top_level/second_level",),
            True,
            2,
            [
                "top_level/second_level",
                "top_level/second_level/date=2019-10-01",
                "top_level/second_level/date=2019-10-01/a.parquet",
                "top_level/second_level/date=2019-10-01/b.parquet",
                "top_level/second_level/date=2019-10-02",
                "top_level/second_level/date=2019-10-02/a.parquet",
                "top_level/second_level/date=2019-10-04",
                "top_level/second_level/date=2019-10-04/a.parquet",
            ],
        ),
        (
            ("top_level/*", "top_level/sec*", "top_level/sec*vel", "top_level/*"),
            True,
            1,
            ["top_level/second_level"],
        ),
        (
            ("top_level/*", "top_level/sec*", "top_level/sec*vel", "top_level/*"),
            True,
            2,
            [
                "top_level/second_level",
                "top_level/second_level/date=2019-10-01",
                "top_level/second_level/date=2019-10-02",
                "top_level/second_level/date=2019-10-04",
            ],
        ),
        (
            ("top_level/**",),
            False,
            None,
            [
                "top_level",
                "top_level/second_level",
                "top_level/second_level/date=2019-10-01",
                "top_level/second_level/date=2019-10-01/a.parquet",
                "top_level/second_level/date=2019-10-01/b.parquet",
                "top_level/second_level/date=2019-10-02",
                "top_level/second_level/date=2019-10-02/a.parquet",
                "top_level/second_level/date=2019-10-04",
                "top_level/second_level/date=2019-10-04/a.parquet",
            ],
        ),
        (
            ("top_level/**",),
            True,
            None,
            [
                "top_level",
                "top_level/second_level",
                "top_level/second_level/date=2019-10-01",
                "top_level/second_level/date=2019-10-01/a.parquet",
                "top_level/second_level/date=2019-10-01/b.parquet",
                "top_level/second_level/date=2019-10-02",
                "top_level/second_level/date=2019-10-02/a.parquet",
                "top_level/second_level/date=2019-10-04",
                "top_level/second_level/date=2019-10-04/a.parquet",
            ],
        ),
        (("top_level/**",), True, 1, ["top_level", "top_level/second_level"]),
        (
            ("top_level/**",),
            True,
            2,
            [
                "top_level",
                "top_level/second_level",
                "top_level/second_level/date=2019-10-01",
                "top_level/second_level/date=2019-10-01/a.parquet",
                "top_level/second_level/date=2019-10-01/b.parquet",
                "top_level/second_level/date=2019-10-02",
                "top_level/second_level/date=2019-10-02/a.parquet",
                "top_level/second_level/date=2019-10-04",
                "top_level/second_level/date=2019-10-04/a.parquet",
            ],
        ),
        (
            ("top_level/**/a.*",),
            False,
            None,
            [
                "top_level/second_level/date=2019-10-01/a.parquet",
                "top_level/second_level/date=2019-10-02/a.parquet",
                "top_level/second_level/date=2019-10-04/a.parquet",
            ],
        ),
        (
            ("top_level/**/a.*",),
            True,
            None,
            [
                "top_level/second_level/date=2019-10-01/a.parquet",
                "top_level/second_level/date=2019-10-02/a.parquet",
                "top_level/second_level/date=2019-10-04/a.parquet",
            ],
        ),
        (
            ("top_level/**/second_level/date=2019-10-02",),
            False,
            2,
            [
                "top_level/second_level/date=2019-10-02",
            ],
        ),
        (
            ("top_level/**/second_level/date=2019-10-02",),
            True,
            2,
            [
                "top_level/second_level/date=2019-10-02",
                "top_level/second_level/date=2019-10-02/a.parquet",
            ],
        ),
        [("misc/foo.txt", "misc/*.txt"), False, None, ["misc/foo.txt"]],
        [("misc/foo.txt", "misc/*.txt"), True, None, ["misc/foo.txt"]],
        (
            ("",),
            False,
            None,
            [DummyTestFS.root_marker],
        ),
        (
            ("",),
            True,
            None,
            DummyTestFS.get_test_paths() + [DummyTestFS.root_marker],
        ),
        [
            (Path("misc/foo.txt"),),
            False,
            None,
            [f"misc{os.sep}foo.txt"],
        ],
    ],
)
def test_expand_path(test_paths, recursive, maxdepth, expected):
    """Test a number of paths and then their combination which should all yield
    the same set of expanded paths"""
    test_fs = DummyTestFS()

    # test single query
    for test_path in test_paths:
        paths = test_fs.expand_path(test_path, recursive=recursive, maxdepth=maxdepth)
        assert sorted(paths) == sorted(expected)

    # test with all queries
    paths = test_fs.expand_path(
        list(test_paths), recursive=recursive, maxdepth=maxdepth
    )
    assert sorted(paths) == sorted(expected)


def test_expand_paths_with_wrong_args():
    test_fs = DummyTestFS()

    with pytest.raises(ValueError):
        test_fs.expand_path("top_level", recursive=True, maxdepth=0)
    with pytest.raises(ValueError):
        test_fs.expand_path("top_level", maxdepth=0)
    with pytest.raises(FileNotFoundError):
        test_fs.expand_path("top_level/**/second_level/date=2019-10-02", maxdepth=1)
    with pytest.raises(FileNotFoundError):
        test_fs.expand_path("nonexistent/*")


@pytest.mark.xfail
def test_find():
    """Test .find() method on debian server (ftp, https) with constant folder"""
    filesystem, host, test_path = (
        FTPFileSystem,
        "ftp.fau.de",
        "ftp://ftp.fau.de/debian-cd/current/amd64/log/success",
    )
    test_fs = filesystem(host)
    filenames_ftp = test_fs.find(test_path)
    assert filenames_ftp

    filesystem, host, test_path = (
        HTTPFileSystem,
        "https://ftp.fau.de",
        "https://ftp.fau.de/debian-cd/current/amd64/log/success",
    )
    test_fs = filesystem()
    filenames_http = test_fs.find(test_path)
    roots = [f.rsplit("/", 1)[-1] for f in filenames_http]

    assert all(f.rsplit("/", 1)[-1] in roots for f in filenames_ftp)


def test_find_details():
    test_fs = DummyTestFS()
    filenames = test_fs.find("/")
    details = test_fs.find("/", detail=True)
    for filename in filenames:
        assert details[filename] == test_fs.info(filename)


def test_find_file():
    test_fs = DummyTestFS()

    filename = "misc/foo.txt"
    assert test_fs.find(filename) == [filename]
    assert test_fs.find(filename, detail=True) == {filename: {}}


def test_cache():
    fs = DummyTestFS()
    fs2 = DummyTestFS()
    assert fs is fs2

    assert DummyTestFS.current() is fs
    assert len(fs._cache) == 1
    del fs2
    assert len(fs._cache) == 1
    del fs

    # keeps and internal reference, doesn't get collected
    assert len(DummyTestFS._cache) == 1

    DummyTestFS.clear_instance_cache()
    assert len(DummyTestFS._cache) == 0


def test_current():
    fs = DummyTestFS()
    fs2 = DummyTestFS(arg=1)

    assert fs is not fs2
    assert DummyTestFS.current() is fs2

    DummyTestFS()
    assert DummyTestFS.current() is fs


def test_alias():
    with pytest.warns(FutureWarning, match="add_aliases"):
        DummyTestFS(add_aliases=True)


def test_add_docs_warns():
    with pytest.warns(FutureWarning, match="add_docs"):
        AbstractFileSystem(add_docs=True)


def test_cache_options():
    fs = DummyTestFS()
    f = AbstractBufferedFile(fs, "misc/foo.txt", cache_type="bytes")
    assert f.cache.trim

    # TODO: dummy buffered file
    f = AbstractBufferedFile(
        fs, "misc/foo.txt", cache_type="bytes", cache_options={"trim": False}
    )
    assert f.cache.trim is False

    f = fs.open("misc/foo.txt", cache_type="bytes", cache_options={"trim": False})
    assert f.cache.trim is False


def test_trim_kwarg_warns():
    fs = DummyTestFS()
    with pytest.warns(FutureWarning, match="cache_options"):
        AbstractBufferedFile(fs, "misc/foo.txt", cache_type="bytes", trim=False)


def tests_file_open_error(monkeypatch):
    class InitiateError(ValueError): ...

    class UploadError(ValueError): ...

    class DummyBufferedFile(AbstractBufferedFile):
        can_initiate = False

        def _initiate_upload(self):
            if not self.can_initiate:
                raise InitiateError

        def _upload_chunk(self, final=False):
            raise UploadError

    monkeypatch.setattr(DummyTestFS, "_file_class", DummyBufferedFile)

    fs = DummyTestFS()
    with pytest.raises(InitiateError):
        with fs.open("misc/foo.txt", "wb") as stream:
            stream.write(b"hello" * stream.blocksize * 2)

    with pytest.raises(UploadError):
        with fs.open("misc/foo.txt", "wb") as stream:
            stream.can_initiate = True
            stream.write(b"hello" * stream.blocksize * 2)


def test_eq():
    fs = DummyTestFS()
    result = fs == 1
    assert result is False

    f = AbstractBufferedFile(fs, "misc/foo.txt", cache_type="bytes")
    result = f == 1
    assert result is False


def test_pickle_multiple():
    a = DummyTestFS(1)
    b = DummyTestFS(2, bar=1)

    x = pickle.dumps(a)
    y = pickle.dumps(b)

    del a, b
    DummyTestFS.clear_instance_cache()

    result = pickle.loads(x)
    assert result.storage_args == (1,)
    assert result.storage_options == {}

    result = pickle.loads(y)
    assert result.storage_args == (2,)
    assert result.storage_options == {"bar": 1}


def test_json():
    a = DummyTestFS(1)
    b = DummyTestFS(2, bar=1)

    outa = a.to_json()
    outb = b.to_json()

    assert json.loads(outb)  # is valid JSON
    assert a != b
    assert "bar" in outb

    assert DummyTestFS.from_json(outa) is a
    assert DummyTestFS.from_json(outb) is b


def test_json_path_attr():
    a = DummyTestFS(1)
    b = DummyTestFS(2, bar=Path("baz"))

    outa = a.to_json()
    outb = b.to_json()

    assert json.loads(outb)  # is valid JSON
    assert a != b
    assert "bar" in outb

    assert DummyTestFS.from_json(outa) is a
    assert DummyTestFS.from_json(outb) is b


def test_json_fs_attr():
    a = DummyTestFS(1)
    b = DummyTestFS(2, bar=Path("baz"))
    c = DummyTestFS(3, baz=b)

    outa = a.to_json()
    outb = b.to_json()
    outc = c.to_json()

    assert json.loads(outc)  # is valid JSON
    assert b != c
    assert "baz" in outc

    assert DummyTestFS.from_json(outa) is a
    assert DummyTestFS.from_json(outb) is b
    assert DummyTestFS.from_json(outc) is c


def test_json_dict_attr():
    a = DummyTestFS(1)
    b = DummyTestFS(2, bar=Path("baz"))
    c = DummyTestFS(3, baz={"key": b})

    outa = a.to_json()
    outb = b.to_json()
    outc = c.to_json()

    assert json.loads(outc)  # is valid JSON
    assert b != c
    assert "baz" in outc

    assert DummyTestFS.from_json(outa) is a
    assert DummyTestFS.from_json(outb) is b
    assert DummyTestFS.from_json(outc) is c


def test_dict():
    a = DummyTestFS(1)
    b = DummyTestFS(2, bar=1)

    outa = a.to_dict()
    outb = b.to_dict()

    assert isinstance(outa, dict)
    assert a != b
    assert "bar" in outb

    assert DummyTestFS.from_dict(outa) is a
    assert DummyTestFS.from_dict(outb) is b


def test_dict_path_attr():
    a = DummyTestFS(1)
    b = DummyTestFS(2, bar=Path("baz"))

    outa = a.to_dict()
    outb = b.to_dict()

    assert isinstance(outa, dict)
    assert a != b
    assert outb["bar"]["str"] == "baz"

    assert DummyTestFS.from_dict(outa) is a
    assert DummyTestFS.from_dict(outb) is b


def test_dict_fs_attr():
    a = DummyTestFS(1)
    b = DummyTestFS(2, bar=Path("baz"))
    c = DummyTestFS(3, baz=b)

    outa = a.to_dict()
    outb = b.to_dict()
    outc = c.to_dict()

    assert isinstance(outc, dict)
    assert b != c
    assert outc["baz"] == outb

    assert DummyTestFS.from_dict(outa) is a
    assert DummyTestFS.from_dict(outb) is b
    assert DummyTestFS.from_dict(outc) is c


def test_dict_dict_attr():
    a = DummyTestFS(1)
    b = DummyTestFS(2, bar=Path("baz"))
    c = DummyTestFS(3, baz={"key": b})

    outa = a.to_dict()
    outb = b.to_dict()
    outc = c.to_dict()

    assert isinstance(outc, dict)
    assert b != c
    assert outc["baz"]["key"] == outb

    assert DummyTestFS.from_dict(outa) is a
    assert DummyTestFS.from_dict(outb) is b
    assert DummyTestFS.from_dict(outc) is c


def test_dict_idempotent():
    a = DummyTestFS(1)

    outa = a.to_dict()

    assert DummyTestFS.from_dict(outa) is a
    assert DummyTestFS.from_dict(outa) is a


<<<<<<< HEAD
def test_dict_json_serializable():
    a = DummyTestFS(1)
    b = DummyTestFS(2, bar=Path("baz"))
    c = DummyTestFS(3, baz=b)

    outa = a.to_dict()
    outb = b.to_dict()
    outc = c.to_dict()

    json.dumps(outa)
    json.dumps(outb)
    json.dumps(outc)
=======
def test_serialize_no_password():
    fs = DummyTestFS(1, password="admin")

    assert "password" not in fs.to_json(include_password=False)
    assert "password" not in fs.to_dict(include_password=False)


def test_serialize_with_password():
    fs = DummyTestFS(1, password="admin")

    assert "password" in fs.to_json(include_password=True)
    assert "password" in fs.to_dict(include_password=True)
>>>>>>> afa2113a


def test_from_dict_valid():
    fs = DummyTestFS.from_dict({"cls": "fsspec.tests.test_spec.DummyTestFS"})
    assert isinstance(fs, DummyTestFS)

    fs = DummyTestFS.from_dict({"cls": "fsspec.tests.test_spec.DummyTestFS", "bar": 1})
    assert fs.storage_options["bar"] == 1

    fs = DummyTestFS.from_dict({"cls": "fsspec.implementations.local.LocalFileSystem"})
    assert isinstance(fs, LocalFileSystem)

    fs = DummyTestFS.from_dict(
        {
            "cls": "fsspec.implementations.local.LocalFileSystem",
            "protocol": "local",
        }
    )
    assert isinstance(fs, LocalFileSystem)


def test_from_dict_invalid():
    with pytest.raises(ValueError, match="Not a serialized AbstractFileSystem"):
        DummyTestFS.from_dict({})

    with pytest.raises(ValueError, match="Not a serialized AbstractFileSystem"):
        DummyTestFS.from_dict({"cls": "pathlib.Path"})

    with pytest.raises(ValueError, match="Not a serialized AbstractFileSystem"):
        DummyTestFS.from_dict({"protocol": "local"})  # cls must be present


def test_ls_from_cache():
    fs = DummyTestFS()
    uncached_results = fs.ls("top_level/second_level/", refresh=True)

    assert fs.ls("top_level/second_level/", refresh=False) == uncached_results

    # _strip_protocol removes everything by default though
    # for the sake of testing the _ls_from_cache interface
    # directly, we need run one time more without that call
    # to actually verify that our stripping in the client
    # function works.
    assert (
        fs.ls("top_level/second_level/", refresh=False, strip_proto=False)
        == uncached_results
    )


@pytest.mark.parametrize(
    "dt",
    [
        np.int8,
        np.int16,
        np.int32,
        np.int64,
        np.uint8,
        np.uint16,
        np.uint32,
        np.uint64,
        np.float32,
        np.float64,
    ],
)
def test_readinto_with_numpy(tmpdir, dt):
    store_path = str(tmpdir / "test_arr.npy")
    arr = np.arange(10, dtype=dt)
    arr.tofile(store_path)

    arr2 = np.empty_like(arr)
    with fsspec.open(store_path, "rb") as f:
        f.readinto(arr2)

    assert np.array_equal(arr, arr2)


@pytest.mark.parametrize(
    "dt",
    [
        np.int8,
        np.int16,
        np.int32,
        np.int64,
        np.uint8,
        np.uint16,
        np.uint32,
        np.uint64,
        np.float32,
        np.float64,
    ],
)
def test_readinto_with_multibyte(ftp_writable, tmpdir, dt):
    host, port, user, pw = ftp_writable
    ftp = FTPFileSystem(host=host, port=port, username=user, password=pw)

    with ftp.open("/out", "wb") as fp:
        arr = np.arange(10, dtype=dt)
        fp.write(arr.tobytes())

    with ftp.open("/out", "rb") as fp:
        arr2 = np.empty_like(arr)
        fp.readinto(arr2)

    assert np.array_equal(arr, arr2)


class DummyOpenFS(DummyTestFS):
    blocksize = 10

    def _open(self, path, mode="rb", **kwargs):
        stream = open(path, mode)
        stream.size = os.stat(path).st_size
        return stream


class BasicCallback(fsspec.Callback):
    def __init__(self, **kwargs):
        self.events = []
        super().__init__(**kwargs)

    def set_size(self, size):
        self.events.append(("set_size", size))

    def relative_update(self, inc=1):
        self.events.append(("relative_update", inc))


def imitate_transfer(size, chunk, *, file=True):
    events = [("set_size", size)]
    events.extend(("relative_update", size // chunk) for _ in range(chunk))
    if file:
        # The reason that there is a relative_update(0) at the
        # end is that, we don't have an early exit on the
        # implementations of get_file/put_file so it needs to
        # go through the callback to get catch by the while's
        # condition and then it will stop the transfer.
        events.append(("relative_update", 0))

    return events


def get_files(tmpdir, amount=10):
    src, dest, base = [], [], []
    for index in range(amount):
        src_path = tmpdir / f"src_{index}.txt"
        src_path.write_text("x" * 50, "utf-8")

        src.append(str(src_path))
        dest.append(str(tmpdir / f"dst_{index}.txt"))
        base.append(str(tmpdir / f"file_{index}.txt"))
    return src, dest, base


def test_dummy_callbacks_file(tmpdir):
    fs = DummyOpenFS()
    callback = BasicCallback()

    file = tmpdir / "file.txt"
    source = tmpdir / "tmp.txt"
    destination = tmpdir / "tmp2.txt"

    size = 100
    source.write_text("x" * 100, "utf-8")

    fs.put_file(source, file, callback=callback)

    # -1 here since put_file no longer has final zero-size put
    assert callback.events == imitate_transfer(size, 10)[:-1]
    callback.events.clear()

    fs.get_file(file, destination, callback=callback)
    assert callback.events == imitate_transfer(size, 10)
    callback.events.clear()

    assert destination.read_text("utf-8") == "x" * 100


def test_dummy_callbacks_files(tmpdir):
    fs = DummyOpenFS()
    callback = BasicCallback()
    src, dest, base = get_files(tmpdir)

    fs.put(src, base, callback=callback)
    assert callback.events == imitate_transfer(10, 10, file=False)
    callback.events.clear()

    fs.get(base, dest, callback=callback)
    assert callback.events == imitate_transfer(10, 10, file=False)


class BranchableCallback(BasicCallback):
    def __init__(self, source, dest=None, events=None, **kwargs):
        super().__init__(**kwargs)
        if dest:
            self.key = source, dest
        else:
            self.key = (source,)
        self.events = events or defaultdict(list)

    def branch(self, path_1, path_2, kwargs):
        from fsspec.implementations.local import make_path_posix

        path_1 = make_path_posix(path_1)
        path_2 = make_path_posix(path_2)
        kwargs["callback"] = BranchableCallback(path_1, path_2, events=self.events)

    def set_size(self, size):
        self.events[self.key].append(("set_size", size))

    def relative_update(self, inc=1):
        self.events[self.key].append(("relative_update", inc))


def test_dummy_callbacks_files_branched(tmpdir):
    fs = DummyOpenFS()
    src, dest, base = get_files(tmpdir)

    callback = BranchableCallback("top-level")

    def check_events(lpaths, rpaths):
        from fsspec.implementations.local import make_path_posix

        base_keys = zip(make_path_posix(lpaths), make_path_posix(rpaths))
        assert set(callback.events.keys()) == {("top-level",), *base_keys}
        assert callback.events["top-level",] == imitate_transfer(10, 10, file=False)

        for key in base_keys:
            assert callback.events[key] == imitate_transfer(50, 5)

    fs.put(src, base, callback=callback)
    check_events(src, base)
    callback.events.clear()

    fs.get(base, dest, callback=callback)
    check_events(base, dest)
    callback.events.clear()


def _clean_paths(paths, prefix=""):
    """
    Helper to cleanup paths results by doing the following:
      - remove the prefix provided from all paths
      - remove the trailing slashes from all paths
      - remove duplicates paths
      - sort all paths
    """
    paths_list = paths
    if isinstance(paths, dict):
        paths_list = list(paths)
    paths_list = [p.replace(prefix, "").strip("/") for p in sorted(set(paths_list))]
    if isinstance(paths, dict):
        return {p: paths[p] for p in paths_list}
    return paths_list


@pytest.fixture(scope="function")
def glob_fs():
    return DummyTestFS(fs_content=PATHS_FOR_GLOB_TESTS)


@pytest.fixture(scope="function")
def glob_files_folder(tmp_path):
    local_fs = LocalFileSystem(auto_mkdir=True)
    local_fake_dir = str(tmp_path)
    for path_info in PATHS_FOR_GLOB_TESTS:
        if path_info["type"] == "file":
            local_fs.touch(path=f"{str(tmp_path)}/{path_info['name']}")
    return local_fake_dir


@pytest.mark.skipif(
    sys.platform.startswith("win"),
    reason="no need to run python glob posix tests on windows",
)
@pytest.mark.parametrize(
    GLOB_POSIX_TESTS["argnames"],
    GLOB_POSIX_TESTS["argvalues"],
)
def test_posix_tests_python_glob(path, expected, glob_files_folder):
    """
    Tests against python glob to check if our posix tests are accurate.
    """
    os.chdir(glob_files_folder)

    python_output = glob.glob(pathname=path, recursive=True)
    assert _clean_paths(python_output, glob_files_folder) == _clean_paths(expected)


@pytest.mark.skipif(
    sys.platform.startswith("win"),
    reason="no need to run bash stat posix tests on windows",
)
@pytest.mark.parametrize(
    GLOB_POSIX_TESTS["argnames"],
    GLOB_POSIX_TESTS["argvalues"],
)
def test_posix_tests_bash_stat(path, expected, glob_files_folder):
    """
    Tests against bash stat to check if our posix tests are accurate.
    """
    try:
        subprocess.check_output(["bash", "-c", "shopt -s globstar"])
    except FileNotFoundError:
        pytest.skip("bash is not available")
    except subprocess.CalledProcessError:
        pytest.skip("globstar option is not available")

    bash_path = (
        path.replace("\\", "\\\\")
        .replace("$", "\\$")
        .replace("(", "\\(")
        .replace(")", "\\)")
        .replace("|", "\\|")
    )
    bash_output = subprocess.run(
        [
            "bash",
            "-c",
            f"cd {glob_files_folder} && shopt -s globstar && stat -c %N {bash_path}",
        ],
        capture_output=True,
        check=False,
    )
    # Remove the last element always empty
    bash_output = bash_output.stdout.decode("utf-8").replace("'", "").split("\n")[:-1]
    assert _clean_paths(bash_output, glob_files_folder) == _clean_paths(expected)


@pytest.mark.parametrize(
    GLOB_POSIX_TESTS["argnames"],
    GLOB_POSIX_TESTS["argvalues"],
)
def test_glob_posix_rules(path, expected, glob_fs):
    output = glob_fs.glob(path=f"mock://{path}")
    assert _clean_paths(output) == _clean_paths(expected)

    detailed_output = glob_fs.glob(path=f"mock://{path}", detail=True)
    for name, info in _clean_paths(detailed_output).items():
        assert info == glob_fs[name]<|MERGE_RESOLUTION|>--- conflicted
+++ resolved
@@ -984,7 +984,6 @@
     assert DummyTestFS.from_dict(outa) is a
 
 
-<<<<<<< HEAD
 def test_dict_json_serializable():
     a = DummyTestFS(1)
     b = DummyTestFS(2, bar=Path("baz"))
@@ -997,7 +996,8 @@
     json.dumps(outa)
     json.dumps(outb)
     json.dumps(outc)
-=======
+
+
 def test_serialize_no_password():
     fs = DummyTestFS(1, password="admin")
 
@@ -1010,7 +1010,6 @@
 
     assert "password" in fs.to_json(include_password=True)
     assert "password" in fs.to_dict(include_password=True)
->>>>>>> afa2113a
 
 
 def test_from_dict_valid():

import glob
import json
import os
import pickle
import subprocess
import sys
from collections import defaultdict
from pathlib import Path

import numpy as np
import pytest

import fsspec
from fsspec.implementations.ftp import FTPFileSystem
from fsspec.implementations.http import HTTPFileSystem
from fsspec.implementations.local import LocalFileSystem
from fsspec.spec import AbstractBufferedFile, AbstractFileSystem

PATHS_FOR_GLOB_TESTS = (
    {"name": "test0.json", "type": "file", "size": 100},
    {"name": "test0.yaml", "type": "file", "size": 100},
    {"name": "test0", "type": "directory", "size": 0},
    {"name": "test0/test0.json", "type": "file", "size": 100},
    {"name": "test0/test0.yaml", "type": "file", "size": 100},
    {"name": "test0/test1", "type": "directory", "size": 0},
    {"name": "test0/test1/test0.json", "type": "file", "size": 100},
    {"name": "test0/test1/test0.yaml", "type": "file", "size": 100},
    {"name": "test0/test1/test2", "type": "directory", "size": 0},
    {"name": "test0/test1/test2/test0.json", "type": "file", "size": 100},
    {"name": "test0/test1/test2/test0.yaml", "type": "file", "size": 100},
    {"name": "test0/test2", "type": "directory", "size": 0},
    {"name": "test0/test2/test0.json", "type": "file", "size": 100},
    {"name": "test0/test2/test0.yaml", "type": "file", "size": 100},
    {"name": "test0/test2/test1", "type": "directory", "size": 0},
    {"name": "test0/test2/test1/test0.json", "type": "file", "size": 100},
    {"name": "test0/test2/test1/test0.yaml", "type": "file", "size": 100},
    {"name": "test0/test2/test1/test3", "type": "directory", "size": 0},
    {"name": "test0/test2/test1/test3/test0.json", "type": "file", "size": 100},
    {"name": "test0/test2/test1/test3/test0.yaml", "type": "file", "size": 100},
    {"name": "test1.json", "type": "file", "size": 100},
    {"name": "test1.yaml", "type": "file", "size": 100},
    {"name": "test1", "type": "directory", "size": 0},
    {"name": "test1/test0.json", "type": "file", "size": 100},
    {"name": "test1/test0.yaml", "type": "file", "size": 100},
    {"name": "test1/test0", "type": "directory", "size": 0},
    {"name": "test1/test0/test0.json", "type": "file", "size": 100},
    {"name": "test1/test0/test0.yaml", "type": "file", "size": 100},
    {"name": "special_chars", "type": "directory", "size": 0},
    {"name": "special_chars/f\\oo.txt", "type": "file", "size": 100},
    {"name": "special_chars/f.oo.txt", "type": "file", "size": 100},
    {"name": "special_chars/f+oo.txt", "type": "file", "size": 100},
    {"name": "special_chars/f(oo.txt", "type": "file", "size": 100},
    {"name": "special_chars/f)oo.txt", "type": "file", "size": 100},
    {"name": "special_chars/f|oo.txt", "type": "file", "size": 100},
    {"name": "special_chars/f^oo.txt", "type": "file", "size": 100},
    {"name": "special_chars/f$oo.txt", "type": "file", "size": 100},
    {"name": "special_chars/f{oo.txt", "type": "file", "size": 100},
    {"name": "special_chars/f}oo.txt", "type": "file", "size": 100},
)

GLOB_POSIX_TESTS = {
    "argnames": ("path", "expected"),
    "argvalues": [
        ("nonexistent", []),
        ("test0.json", ["test0.json"]),
        ("test0", ["test0"]),
        ("test0/", ["test0"]),
        ("test1/test0.yaml", ["test1/test0.yaml"]),
        ("test0/test[1-2]", ["test0/test1", "test0/test2"]),
        ("test0/test[1-2]/", ["test0/test1", "test0/test2"]),
        (
            "test0/test[1-2]/*",
            [
                "test0/test1/test0.json",
                "test0/test1/test0.yaml",
                "test0/test1/test2",
                "test0/test2/test0.json",
                "test0/test2/test0.yaml",
                "test0/test2/test1",
            ],
        ),
        (
            "test0/test[1-2]/*.[j]*",
            ["test0/test1/test0.json", "test0/test2/test0.json"],
        ),
        ("special_chars/f\\oo.*", ["special_chars/f\\oo.txt"]),
        ("special_chars/f.oo.*", ["special_chars/f.oo.txt"]),
        ("special_chars/f+oo.*", ["special_chars/f+oo.txt"]),
        ("special_chars/f(oo.*", ["special_chars/f(oo.txt"]),
        ("special_chars/f)oo.*", ["special_chars/f)oo.txt"]),
        ("special_chars/f|oo.*", ["special_chars/f|oo.txt"]),
        ("special_chars/f^oo.*", ["special_chars/f^oo.txt"]),
        ("special_chars/f$oo.*", ["special_chars/f$oo.txt"]),
        ("special_chars/f{oo.*", ["special_chars/f{oo.txt"]),
        ("special_chars/f}oo.*", ["special_chars/f}oo.txt"]),
        (
            "*",
            [
                "special_chars",
                "test0.json",
                "test0.yaml",
                "test0",
                "test1.json",
                "test1.yaml",
                "test1",
            ],
        ),
        ("*.yaml", ["test0.yaml", "test1.yaml"]),
        (
            "**",
            [
                "special_chars",
                "special_chars/f$oo.txt",
                "special_chars/f(oo.txt",
                "special_chars/f)oo.txt",
                "special_chars/f+oo.txt",
                "special_chars/f.oo.txt",
                "special_chars/f\\oo.txt",
                "special_chars/f^oo.txt",
                "special_chars/f{oo.txt",
                "special_chars/f|oo.txt",
                "special_chars/f}oo.txt",
                "test0.json",
                "test0.yaml",
                "test0",
                "test0/test0.json",
                "test0/test0.yaml",
                "test0/test1",
                "test0/test1/test0.json",
                "test0/test1/test0.yaml",
                "test0/test1/test2",
                "test0/test1/test2/test0.json",
                "test0/test1/test2/test0.yaml",
                "test0/test2",
                "test0/test2/test0.json",
                "test0/test2/test0.yaml",
                "test0/test2/test1",
                "test0/test2/test1/test0.json",
                "test0/test2/test1/test0.yaml",
                "test0/test2/test1/test3",
                "test0/test2/test1/test3/test0.json",
                "test0/test2/test1/test3/test0.yaml",
                "test1.json",
                "test1.yaml",
                "test1",
                "test1/test0.json",
                "test1/test0.yaml",
                "test1/test0",
                "test1/test0/test0.json",
                "test1/test0/test0.yaml",
            ],
        ),
        ("*/", ["special_chars", "test0", "test1"]),
        (
            "**/",
            [
                "special_chars",
                "test0",
                "test0/test1",
                "test0/test1/test2",
                "test0/test2",
                "test0/test2/test1",
                "test0/test2/test1/test3",
                "test1",
                "test1/test0",
            ],
        ),
        ("*/*.yaml", ["test0/test0.yaml", "test1/test0.yaml"]),
        (
            "**/*.yaml",
            [
                "test0.yaml",
                "test0/test0.yaml",
                "test0/test1/test0.yaml",
                "test0/test1/test2/test0.yaml",
                "test0/test2/test0.yaml",
                "test0/test2/test1/test0.yaml",
                "test0/test2/test1/test3/test0.yaml",
                "test1.yaml",
                "test1/test0.yaml",
                "test1/test0/test0.yaml",
            ],
        ),
        (
            "*/test1/*",
            ["test0/test1/test0.json", "test0/test1/test0.yaml", "test0/test1/test2"],
        ),
        ("*/test1/*.yaml", ["test0/test1/test0.yaml"]),
        (
            "**/test1/*",
            [
                "test0/test1/test0.json",
                "test0/test1/test0.yaml",
                "test0/test1/test2",
                "test0/test2/test1/test0.json",
                "test0/test2/test1/test0.yaml",
                "test0/test2/test1/test3",
                "test1/test0.json",
                "test1/test0.yaml",
                "test1/test0",
            ],
        ),
        (
            "**/test1/*.yaml",
            [
                "test0/test1/test0.yaml",
                "test0/test2/test1/test0.yaml",
                "test1/test0.yaml",
            ],
        ),
        ("*/test1/*/", ["test0/test1/test2"]),
        (
            "**/test1/*/",
            ["test0/test1/test2", "test0/test2/test1/test3", "test1/test0"],
        ),
        (
            "*/test1/**",
            [
                "test0/test1",
                "test0/test1/test0.json",
                "test0/test1/test0.yaml",
                "test0/test1/test2",
                "test0/test1/test2/test0.json",
                "test0/test1/test2/test0.yaml",
            ],
        ),
        (
            "**/test1/**",
            [
                "test0/test1",
                "test0/test1/test0.json",
                "test0/test1/test0.yaml",
                "test0/test1/test2",
                "test0/test1/test2/test0.json",
                "test0/test1/test2/test0.yaml",
                "test0/test2/test1",
                "test0/test2/test1/test0.json",
                "test0/test2/test1/test0.yaml",
                "test0/test2/test1/test3",
                "test0/test2/test1/test3/test0.json",
                "test0/test2/test1/test3/test0.yaml",
                "test1",
                "test1/test0.json",
                "test1/test0.yaml",
                "test1/test0",
                "test1/test0/test0.json",
                "test1/test0/test0.yaml",
            ],
        ),
        ("*/test1/**/", ["test0/test1", "test0/test1/test2"]),
        (
            "**/test1/**/",
            [
                "test0/test1",
                "test0/test1/test2",
                "test0/test2/test1",
                "test0/test2/test1/test3",
                "test1",
                "test1/test0",
            ],
        ),
        (
            "test0/*",
            ["test0/test0.json", "test0/test0.yaml", "test0/test1", "test0/test2"],
        ),
        ("test0/*.yaml", ["test0/test0.yaml"]),
        (
            "test0/**",
            [
                "test0",
                "test0/test0.json",
                "test0/test0.yaml",
                "test0/test1",
                "test0/test1/test0.json",
                "test0/test1/test0.yaml",
                "test0/test1/test2",
                "test0/test1/test2/test0.json",
                "test0/test1/test2/test0.yaml",
                "test0/test2",
                "test0/test2/test0.json",
                "test0/test2/test0.yaml",
                "test0/test2/test1",
                "test0/test2/test1/test0.json",
                "test0/test2/test1/test0.yaml",
                "test0/test2/test1/test3",
                "test0/test2/test1/test3/test0.json",
                "test0/test2/test1/test3/test0.yaml",
            ],
        ),
        ("test0/*/", ["test0/test1", "test0/test2"]),
        (
            "test0/**/",
            [
                "test0",
                "test0/test1",
                "test0/test1/test2",
                "test0/test2",
                "test0/test2/test1",
                "test0/test2/test1/test3",
            ],
        ),
        ("test0/*/*.yaml", ["test0/test1/test0.yaml", "test0/test2/test0.yaml"]),
        (
            "test0/**/*.yaml",
            [
                "test0/test0.yaml",
                "test0/test1/test0.yaml",
                "test0/test1/test2/test0.yaml",
                "test0/test2/test0.yaml",
                "test0/test2/test1/test0.yaml",
                "test0/test2/test1/test3/test0.yaml",
            ],
        ),
        (
            "test0/*/test1/*",
            [
                "test0/test2/test1/test0.json",
                "test0/test2/test1/test0.yaml",
                "test0/test2/test1/test3",
            ],
        ),
        ("test0/*/test1/*.yaml", ["test0/test2/test1/test0.yaml"]),
        (
            "test0/**/test1/*",
            [
                "test0/test1/test0.json",
                "test0/test1/test0.yaml",
                "test0/test1/test2",
                "test0/test2/test1/test0.json",
                "test0/test2/test1/test0.yaml",
                "test0/test2/test1/test3",
            ],
        ),
        (
            "test0/**/test1/*.yaml",
            ["test0/test1/test0.yaml", "test0/test2/test1/test0.yaml"],
        ),
        ("test0/*/test1/*/", ["test0/test2/test1/test3"]),
        ("test0/**/test1/*/", ["test0/test1/test2", "test0/test2/test1/test3"]),
        (
            "test0/*/test1/**",
            [
                "test0/test2/test1",
                "test0/test2/test1/test0.json",
                "test0/test2/test1/test0.yaml",
                "test0/test2/test1/test3",
                "test0/test2/test1/test3/test0.json",
                "test0/test2/test1/test3/test0.yaml",
            ],
        ),
        (
            "test0/**/test1/**",
            [
                "test0/test1",
                "test0/test1/test0.json",
                "test0/test1/test0.yaml",
                "test0/test1/test2",
                "test0/test1/test2/test0.json",
                "test0/test1/test2/test0.yaml",
                "test0/test2/test1",
                "test0/test2/test1/test0.json",
                "test0/test2/test1/test0.yaml",
                "test0/test2/test1/test3",
                "test0/test2/test1/test3/test0.json",
                "test0/test2/test1/test3/test0.yaml",
            ],
        ),
        ("test0/*/test1/**/", ["test0/test2/test1", "test0/test2/test1/test3"]),
        (
            "test0/**/test1/**/",
            [
                "test0/test1",
                "test0/test1/test2",
                "test0/test2/test1",
                "test0/test2/test1/test3",
            ],
        ),
    ],
}


class DummyTestFS(AbstractFileSystem):
    protocol = "mock"
    _file_class = AbstractBufferedFile
    _fs_contents = (
        {"name": "top_level", "type": "directory"},
        {"name": "top_level/second_level", "type": "directory"},
        {"name": "top_level/second_level/date=2019-10-01", "type": "directory"},
        {
            "name": "top_level/second_level/date=2019-10-01/a.parquet",
            "type": "file",
            "size": 100,
        },
        {
            "name": "top_level/second_level/date=2019-10-01/b.parquet",
            "type": "file",
            "size": 100,
        },
        {"name": "top_level/second_level/date=2019-10-02", "type": "directory"},
        {
            "name": "top_level/second_level/date=2019-10-02/a.parquet",
            "type": "file",
            "size": 100,
        },
        {"name": "top_level/second_level/date=2019-10-04", "type": "directory"},
        {
            "name": "top_level/second_level/date=2019-10-04/a.parquet",
            "type": "file",
            "size": 100,
        },
        {"name": "misc", "type": "directory"},
        {"name": "misc/foo.txt", "type": "file", "size": 100},
    )

    def __init__(self, fs_content=None, **kwargs):
        if fs_content is not None:
            self._fs_contents = fs_content
        super().__init__(**kwargs)

    def __getitem__(self, name):
        for item in self._fs_contents:
            if item["name"] == name:
                return item
        raise IndexError(f"{name} not found!")

    def ls(self, path, detail=True, refresh=True, **kwargs):
        if kwargs.pop("strip_proto", True):
            path = self._strip_protocol(path)

        files = not refresh and self._ls_from_cache(path)
        if not files:
            files = [
                file for file in self._fs_contents if path == self._parent(file["name"])
            ]
            files.sort(key=lambda file: file["name"])
            self.dircache[path.rstrip("/")] = files

        if detail:
            return files
        return [file["name"] for file in files]

    @classmethod
    def get_test_paths(cls, start_with=""):
        """Helper to return directory and file paths with no details"""
        all = [
            file["name"]
            for file in cls._fs_contents
            if file["name"].startswith(start_with)
        ]
        return all

    def _open(
        self,
        path,
        mode="rb",
        block_size=None,
        autocommit=True,
        cache_options=None,
        **kwargs,
    ):
        return self._file_class(
            self,
            path,
            mode,
            block_size,
            autocommit,
            cache_options=cache_options,
            **kwargs,
        )


@pytest.mark.parametrize(
    ["test_paths", "recursive", "maxdepth", "expected"],
    [
        (
            (
                "top_level/second_level",
                "top_level/sec*",
                "top_level/sec*vel",
                "top_level/*",
            ),
            True,
            None,
            [
                "top_level/second_level",
                "top_level/second_level/date=2019-10-01",
                "top_level/second_level/date=2019-10-01/a.parquet",
                "top_level/second_level/date=2019-10-01/b.parquet",
                "top_level/second_level/date=2019-10-02",
                "top_level/second_level/date=2019-10-02/a.parquet",
                "top_level/second_level/date=2019-10-04",
                "top_level/second_level/date=2019-10-04/a.parquet",
            ],
        ),
        (
            (
                "top_level/second_level",
                "top_level/sec*",
                "top_level/sec*vel",
                "top_level/*",
            ),
            False,
            None,
            [
                "top_level/second_level",
            ],
        ),
        (
            ("top_level/second_level",),
            True,
            1,
            [
                "top_level/second_level",
                "top_level/second_level/date=2019-10-01",
                "top_level/second_level/date=2019-10-02",
                "top_level/second_level/date=2019-10-04",
            ],
        ),
        (
            ("top_level/second_level",),
            True,
            2,
            [
                "top_level/second_level",
                "top_level/second_level/date=2019-10-01",
                "top_level/second_level/date=2019-10-01/a.parquet",
                "top_level/second_level/date=2019-10-01/b.parquet",
                "top_level/second_level/date=2019-10-02",
                "top_level/second_level/date=2019-10-02/a.parquet",
                "top_level/second_level/date=2019-10-04",
                "top_level/second_level/date=2019-10-04/a.parquet",
            ],
        ),
        (
            ("top_level/*", "top_level/sec*", "top_level/sec*vel", "top_level/*"),
            True,
            1,
            ["top_level/second_level"],
        ),
        (
            ("top_level/*", "top_level/sec*", "top_level/sec*vel", "top_level/*"),
            True,
            2,
            [
                "top_level/second_level",
                "top_level/second_level/date=2019-10-01",
                "top_level/second_level/date=2019-10-02",
                "top_level/second_level/date=2019-10-04",
            ],
        ),
        (
            ("top_level/**",),
            False,
            None,
            [
                "top_level",
                "top_level/second_level",
                "top_level/second_level/date=2019-10-01",
                "top_level/second_level/date=2019-10-01/a.parquet",
                "top_level/second_level/date=2019-10-01/b.parquet",
                "top_level/second_level/date=2019-10-02",
                "top_level/second_level/date=2019-10-02/a.parquet",
                "top_level/second_level/date=2019-10-04",
                "top_level/second_level/date=2019-10-04/a.parquet",
            ],
        ),
        (
            ("top_level/**",),
            True,
            None,
            [
                "top_level",
                "top_level/second_level",
                "top_level/second_level/date=2019-10-01",
                "top_level/second_level/date=2019-10-01/a.parquet",
                "top_level/second_level/date=2019-10-01/b.parquet",
                "top_level/second_level/date=2019-10-02",
                "top_level/second_level/date=2019-10-02/a.parquet",
                "top_level/second_level/date=2019-10-04",
                "top_level/second_level/date=2019-10-04/a.parquet",
            ],
        ),
        (("top_level/**",), True, 1, ["top_level", "top_level/second_level"]),
        (
            ("top_level/**",),
            True,
            2,
            [
                "top_level",
                "top_level/second_level",
                "top_level/second_level/date=2019-10-01",
                "top_level/second_level/date=2019-10-01/a.parquet",
                "top_level/second_level/date=2019-10-01/b.parquet",
                "top_level/second_level/date=2019-10-02",
                "top_level/second_level/date=2019-10-02/a.parquet",
                "top_level/second_level/date=2019-10-04",
                "top_level/second_level/date=2019-10-04/a.parquet",
            ],
        ),
        (
            ("top_level/**/a.*",),
            False,
            None,
            [
                "top_level/second_level/date=2019-10-01/a.parquet",
                "top_level/second_level/date=2019-10-02/a.parquet",
                "top_level/second_level/date=2019-10-04/a.parquet",
            ],
        ),
        (
            ("top_level/**/a.*",),
            True,
            None,
            [
                "top_level/second_level/date=2019-10-01/a.parquet",
                "top_level/second_level/date=2019-10-02/a.parquet",
                "top_level/second_level/date=2019-10-04/a.parquet",
            ],
        ),
        (
            ("top_level/**/second_level/date=2019-10-02",),
            False,
            2,
            [
                "top_level/second_level/date=2019-10-02",
            ],
        ),
        (
            ("top_level/**/second_level/date=2019-10-02",),
            True,
            2,
            [
                "top_level/second_level/date=2019-10-02",
                "top_level/second_level/date=2019-10-02/a.parquet",
            ],
        ),
        [("misc/foo.txt", "misc/*.txt"), False, None, ["misc/foo.txt"]],
        [("misc/foo.txt", "misc/*.txt"), True, None, ["misc/foo.txt"]],
        (
            ("",),
            False,
            None,
            [DummyTestFS.root_marker],
        ),
        (
            ("",),
            True,
            None,
            DummyTestFS.get_test_paths() + [DummyTestFS.root_marker],
        ),
        [
            (Path("misc/foo.txt"),),
            False,
            None,
            [f"misc{os.sep}foo.txt"],
        ],
    ],
)
def test_expand_path(test_paths, recursive, maxdepth, expected):
    """Test a number of paths and then their combination which should all yield
    the same set of expanded paths"""
    test_fs = DummyTestFS()

    # test single query
    for test_path in test_paths:
        paths = test_fs.expand_path(test_path, recursive=recursive, maxdepth=maxdepth)
        assert sorted(paths) == sorted(expected)

    # test with all queries
    paths = test_fs.expand_path(
        list(test_paths), recursive=recursive, maxdepth=maxdepth
    )
    assert sorted(paths) == sorted(expected)


def test_expand_paths_with_wrong_args():
    test_fs = DummyTestFS()

    with pytest.raises(ValueError):
        test_fs.expand_path("top_level", recursive=True, maxdepth=0)
    with pytest.raises(ValueError):
        test_fs.expand_path("top_level", maxdepth=0)
    with pytest.raises(FileNotFoundError):
        test_fs.expand_path("top_level/**/second_level/date=2019-10-02", maxdepth=1)
    with pytest.raises(FileNotFoundError):
        test_fs.expand_path("nonexistent/*")


@pytest.mark.xfail
def test_find():
    """Test .find() method on debian server (ftp, https) with constant folder"""
    filesystem, host, test_path = (
        FTPFileSystem,
        "ftp.fau.de",
        "ftp://ftp.fau.de/debian-cd/current/amd64/log/success",
    )
    test_fs = filesystem(host)
    filenames_ftp = test_fs.find(test_path)
    assert filenames_ftp

    filesystem, host, test_path = (
        HTTPFileSystem,
        "https://ftp.fau.de",
        "https://ftp.fau.de/debian-cd/current/amd64/log/success",
    )
    test_fs = filesystem()
    filenames_http = test_fs.find(test_path)
    roots = [f.rsplit("/", 1)[-1] for f in filenames_http]

    assert all(f.rsplit("/", 1)[-1] in roots for f in filenames_ftp)


def test_find_details():
    test_fs = DummyTestFS()
    filenames = test_fs.find("/")
    details = test_fs.find("/", detail=True)
    for filename in filenames:
        assert details[filename] == test_fs.info(filename)


def test_find_file():
    test_fs = DummyTestFS()

    filename = "misc/foo.txt"
    assert test_fs.find(filename) == [filename]
    assert test_fs.find(filename, detail=True) == {filename: {}}


def test_cache():
    fs = DummyTestFS()
    fs2 = DummyTestFS()
    assert fs is fs2

    assert DummyTestFS.current() is fs
    assert len(fs._cache) == 1
    del fs2
    assert len(fs._cache) == 1
    del fs

    # keeps and internal reference, doesn't get collected
    assert len(DummyTestFS._cache) == 1

    DummyTestFS.clear_instance_cache()
    assert len(DummyTestFS._cache) == 0


def test_current():
    fs = DummyTestFS()
    fs2 = DummyTestFS(arg=1)

    assert fs is not fs2
    assert DummyTestFS.current() is fs2

    DummyTestFS()
    assert DummyTestFS.current() is fs


def test_alias():
    with pytest.warns(FutureWarning, match="add_aliases"):
        DummyTestFS(add_aliases=True)


def test_add_docs_warns():
    with pytest.warns(FutureWarning, match="add_docs"):
        AbstractFileSystem(add_docs=True)


def test_cache_options():
    fs = DummyTestFS()
    f = AbstractBufferedFile(fs, "misc/foo.txt", cache_type="bytes")
    assert f.cache.trim

    # TODO: dummy buffered file
    f = AbstractBufferedFile(
        fs, "misc/foo.txt", cache_type="bytes", cache_options={"trim": False}
    )
    assert f.cache.trim is False

    f = fs.open("misc/foo.txt", cache_type="bytes", cache_options={"trim": False})
    assert f.cache.trim is False


def test_trim_kwarg_warns():
    fs = DummyTestFS()
    with pytest.warns(FutureWarning, match="cache_options"):
        AbstractBufferedFile(fs, "misc/foo.txt", cache_type="bytes", trim=False)


def tests_file_open_error(monkeypatch):
    class InitiateError(ValueError): ...

    class UploadError(ValueError): ...

    class DummyBufferedFile(AbstractBufferedFile):
        can_initiate = False

        def _initiate_upload(self):
            if not self.can_initiate:
                raise InitiateError

        def _upload_chunk(self, final=False):
            raise UploadError

    monkeypatch.setattr(DummyTestFS, "_file_class", DummyBufferedFile)

    fs = DummyTestFS()
    with pytest.raises(InitiateError):
        with fs.open("misc/foo.txt", "wb") as stream:
            stream.write(b"hello" * stream.blocksize * 2)

    with pytest.raises(UploadError):
        with fs.open("misc/foo.txt", "wb") as stream:
            stream.can_initiate = True
            stream.write(b"hello" * stream.blocksize * 2)


def test_eq():
    fs = DummyTestFS()
    result = fs == 1
    assert result is False

    f = AbstractBufferedFile(fs, "misc/foo.txt", cache_type="bytes")
    result = f == 1
    assert result is False


def test_pickle_multiple():
    a = DummyTestFS(1)
    b = DummyTestFS(2, bar=1)

    x = pickle.dumps(a)
    y = pickle.dumps(b)

    del a, b
    DummyTestFS.clear_instance_cache()

    result = pickle.loads(x)
    assert result.storage_args == (1,)
    assert result.storage_options == {}

    result = pickle.loads(y)
    assert result.storage_args == (2,)
    assert result.storage_options == {"bar": 1}


def test_json():
    a = DummyTestFS(1)
    b = DummyTestFS(2, bar=1)

    outa = a.to_json()
    outb = b.to_json()

    assert json.loads(outb)  # is valid JSON
    assert a != b
    assert "bar" in outb

    assert DummyTestFS.from_json(outa) is a
    assert DummyTestFS.from_json(outb) is b


def test_json_path_attr():
    a = DummyTestFS(1)
    b = DummyTestFS(2, bar=Path("baz"))

    outa = a.to_json()
    outb = b.to_json()

    assert json.loads(outb)  # is valid JSON
    assert a != b
    assert "bar" in outb

    assert DummyTestFS.from_json(outa) is a
    assert DummyTestFS.from_json(outb) is b


def test_json_fs_attr():
    a = DummyTestFS(1)
    b = DummyTestFS(2, bar=a)

    outa = a.to_json()
    outb = b.to_json()

    assert json.loads(outb)  # is valid JSON
    assert a != b
    assert "bar" in outb

    assert DummyTestFS.from_json(outa) is a
    assert DummyTestFS.from_json(outb) is b


<<<<<<< HEAD
def test_serialize_no_password():
    fs = DummyTestFS(1, password="admin")

    assert "password" not in fs.to_json()
    assert "password" not in fs.to_dict()


def test_serialize_force_password():
    fs = DummyTestFS(1, password="admin")

    assert "password" in fs.to_json(include_password=True)
    assert "password" in fs.to_dict(include_password=True)
=======
def test_dict():
    a = DummyTestFS(1)
    b = DummyTestFS(2, bar=1)

    outa = a.to_dict()
    outb = b.to_dict()

    assert isinstance(outa, dict)
    assert a != b
    assert "bar" in outb

    assert DummyTestFS.from_dict(outa) is a
    assert DummyTestFS.from_dict(outb) is b


def test_dict_idempotent():
    a = DummyTestFS(1)

    outa = a.to_dict()

    assert DummyTestFS.from_dict(outa) is a
    assert DummyTestFS.from_dict(outa) is a
>>>>>>> 816a5ab1


def test_from_dict_valid():
    fs = DummyTestFS.from_dict({"cls": "fsspec.tests.test_spec.DummyTestFS"})
    assert isinstance(fs, DummyTestFS)

    fs = DummyTestFS.from_dict({"cls": "fsspec.tests.test_spec.DummyTestFS", "bar": 1})
    assert fs.storage_options["bar"] == 1

    fs = DummyTestFS.from_dict({"cls": "fsspec.implementations.local.LocalFileSystem"})
    assert isinstance(fs, LocalFileSystem)

    fs = DummyTestFS.from_dict(
        {
            "cls": "fsspec.implementations.local.LocalFileSystem",
            "protocol": "local",
        }
    )
    assert isinstance(fs, LocalFileSystem)


def test_from_dict_invalid():
    with pytest.raises(ValueError, match="Not a serialized AbstractFileSystem"):
        DummyTestFS.from_dict({})

    with pytest.raises(ValueError, match="Not a serialized AbstractFileSystem"):
        DummyTestFS.from_dict({"cls": "pathlib.Path"})

    with pytest.raises(ValueError, match="Not a serialized AbstractFileSystem"):
        DummyTestFS.from_dict({"protocol": "local"})  # cls must be present


def test_ls_from_cache():
    fs = DummyTestFS()
    uncached_results = fs.ls("top_level/second_level/", refresh=True)

    assert fs.ls("top_level/second_level/", refresh=False) == uncached_results

    # _strip_protocol removes everything by default though
    # for the sake of testing the _ls_from_cache interface
    # directly, we need run one time more without that call
    # to actually verify that our stripping in the client
    # function works.
    assert (
        fs.ls("top_level/second_level/", refresh=False, strip_proto=False)
        == uncached_results
    )


@pytest.mark.parametrize(
    "dt",
    [
        np.int8,
        np.int16,
        np.int32,
        np.int64,
        np.uint8,
        np.uint16,
        np.uint32,
        np.uint64,
        np.float32,
        np.float64,
    ],
)
def test_readinto_with_numpy(tmpdir, dt):
    store_path = str(tmpdir / "test_arr.npy")
    arr = np.arange(10, dtype=dt)
    arr.tofile(store_path)

    arr2 = np.empty_like(arr)
    with fsspec.open(store_path, "rb") as f:
        f.readinto(arr2)

    assert np.array_equal(arr, arr2)


@pytest.mark.parametrize(
    "dt",
    [
        np.int8,
        np.int16,
        np.int32,
        np.int64,
        np.uint8,
        np.uint16,
        np.uint32,
        np.uint64,
        np.float32,
        np.float64,
    ],
)
def test_readinto_with_multibyte(ftp_writable, tmpdir, dt):
    host, port, user, pw = ftp_writable
    ftp = FTPFileSystem(host=host, port=port, username=user, password=pw)

    with ftp.open("/out", "wb") as fp:
        arr = np.arange(10, dtype=dt)
        fp.write(arr.tobytes())

    with ftp.open("/out", "rb") as fp:
        arr2 = np.empty_like(arr)
        fp.readinto(arr2)

    assert np.array_equal(arr, arr2)


class DummyOpenFS(DummyTestFS):
    blocksize = 10

    def _open(self, path, mode="rb", **kwargs):
        stream = open(path, mode)
        stream.size = os.stat(path).st_size
        return stream


class BasicCallback(fsspec.Callback):
    def __init__(self, **kwargs):
        self.events = []
        super().__init__(**kwargs)

    def set_size(self, size):
        self.events.append(("set_size", size))

    def relative_update(self, inc=1):
        self.events.append(("relative_update", inc))


def imitate_transfer(size, chunk, *, file=True):
    events = [("set_size", size)]
    events.extend(("relative_update", size // chunk) for _ in range(chunk))
    if file:
        # The reason that there is a relative_update(0) at the
        # end is that, we don't have an early exit on the
        # implementations of get_file/put_file so it needs to
        # go through the callback to get catch by the while's
        # condition and then it will stop the transfer.
        events.append(("relative_update", 0))

    return events


def get_files(tmpdir, amount=10):
    src, dest, base = [], [], []
    for index in range(amount):
        src_path = tmpdir / f"src_{index}.txt"
        src_path.write_text("x" * 50, "utf-8")

        src.append(str(src_path))
        dest.append(str(tmpdir / f"dst_{index}.txt"))
        base.append(str(tmpdir / f"file_{index}.txt"))
    return src, dest, base


def test_dummy_callbacks_file(tmpdir):
    fs = DummyOpenFS()
    callback = BasicCallback()

    file = tmpdir / "file.txt"
    source = tmpdir / "tmp.txt"
    destination = tmpdir / "tmp2.txt"

    size = 100
    source.write_text("x" * 100, "utf-8")

    fs.put_file(source, file, callback=callback)

    # -1 here since put_file no longer has final zero-size put
    assert callback.events == imitate_transfer(size, 10)[:-1]
    callback.events.clear()

    fs.get_file(file, destination, callback=callback)
    assert callback.events == imitate_transfer(size, 10)
    callback.events.clear()

    assert destination.read_text("utf-8") == "x" * 100


def test_dummy_callbacks_files(tmpdir):
    fs = DummyOpenFS()
    callback = BasicCallback()
    src, dest, base = get_files(tmpdir)

    fs.put(src, base, callback=callback)
    assert callback.events == imitate_transfer(10, 10, file=False)
    callback.events.clear()

    fs.get(base, dest, callback=callback)
    assert callback.events == imitate_transfer(10, 10, file=False)


class BranchableCallback(BasicCallback):
    def __init__(self, source, dest=None, events=None, **kwargs):
        super().__init__(**kwargs)
        if dest:
            self.key = source, dest
        else:
            self.key = (source,)
        self.events = events or defaultdict(list)

    def branch(self, path_1, path_2, kwargs):
        from fsspec.implementations.local import make_path_posix

        path_1 = make_path_posix(path_1)
        path_2 = make_path_posix(path_2)
        kwargs["callback"] = BranchableCallback(path_1, path_2, events=self.events)

    def set_size(self, size):
        self.events[self.key].append(("set_size", size))

    def relative_update(self, inc=1):
        self.events[self.key].append(("relative_update", inc))


def test_dummy_callbacks_files_branched(tmpdir):
    fs = DummyOpenFS()
    src, dest, base = get_files(tmpdir)

    callback = BranchableCallback("top-level")

    def check_events(lpaths, rpaths):
        from fsspec.implementations.local import make_path_posix

        base_keys = zip(make_path_posix(lpaths), make_path_posix(rpaths))
        assert set(callback.events.keys()) == {("top-level",), *base_keys}
        assert callback.events["top-level",] == imitate_transfer(10, 10, file=False)

        for key in base_keys:
            assert callback.events[key] == imitate_transfer(50, 5)

    fs.put(src, base, callback=callback)
    check_events(src, base)
    callback.events.clear()

    fs.get(base, dest, callback=callback)
    check_events(base, dest)
    callback.events.clear()


def _clean_paths(paths, prefix=""):
    """
    Helper to cleanup paths results by doing the following:
      - remove the prefix provided from all paths
      - remove the trailing slashes from all paths
      - remove duplicates paths
      - sort all paths
    """
    paths_list = paths
    if isinstance(paths, dict):
        paths_list = list(paths)
    paths_list = [p.replace(prefix, "").strip("/") for p in sorted(set(paths_list))]
    if isinstance(paths, dict):
        return {p: paths[p] for p in paths_list}
    return paths_list


@pytest.fixture(scope="function")
def glob_fs():
    return DummyTestFS(fs_content=PATHS_FOR_GLOB_TESTS)


@pytest.fixture(scope="function")
def glob_files_folder(tmp_path):
    local_fs = LocalFileSystem(auto_mkdir=True)
    local_fake_dir = str(tmp_path)
    for path_info in PATHS_FOR_GLOB_TESTS:
        if path_info["type"] == "file":
            local_fs.touch(path=f"{str(tmp_path)}/{path_info['name']}")
    return local_fake_dir


@pytest.mark.skipif(
    sys.platform.startswith("win"),
    reason="no need to run python glob posix tests on windows",
)
@pytest.mark.parametrize(
    GLOB_POSIX_TESTS["argnames"],
    GLOB_POSIX_TESTS["argvalues"],
)
def test_posix_tests_python_glob(path, expected, glob_files_folder):
    """
    Tests against python glob to check if our posix tests are accurate.
    """
    os.chdir(glob_files_folder)

    python_output = glob.glob(pathname=path, recursive=True)
    assert _clean_paths(python_output, glob_files_folder) == _clean_paths(expected)


@pytest.mark.skipif(
    sys.platform.startswith("win"),
    reason="no need to run bash stat posix tests on windows",
)
@pytest.mark.parametrize(
    GLOB_POSIX_TESTS["argnames"],
    GLOB_POSIX_TESTS["argvalues"],
)
def test_posix_tests_bash_stat(path, expected, glob_files_folder):
    """
    Tests against bash stat to check if our posix tests are accurate.
    """
    try:
        subprocess.check_output(["bash", "-c", "shopt -s globstar"])
    except FileNotFoundError:
        pytest.skip("bash is not available")
    except subprocess.CalledProcessError:
        pytest.skip("globstar option is not available")

    bash_path = (
        path.replace("\\", "\\\\")
        .replace("$", "\\$")
        .replace("(", "\\(")
        .replace(")", "\\)")
        .replace("|", "\\|")
    )
    bash_output = subprocess.run(
        [
            "bash",
            "-c",
            f"cd {glob_files_folder} && shopt -s globstar && stat -c %N {bash_path}",
        ],
        capture_output=True,
        check=False,
    )
    # Remove the last element always empty
    bash_output = bash_output.stdout.decode("utf-8").replace("'", "").split("\n")[:-1]
    assert _clean_paths(bash_output, glob_files_folder) == _clean_paths(expected)


@pytest.mark.parametrize(
    GLOB_POSIX_TESTS["argnames"],
    GLOB_POSIX_TESTS["argvalues"],
)
def test_glob_posix_rules(path, expected, glob_fs):
    output = glob_fs.glob(path=f"mock://{path}")
    assert _clean_paths(output) == _clean_paths(expected)

    detailed_output = glob_fs.glob(path=f"mock://{path}", detail=True)
    for name, info in _clean_paths(detailed_output).items():
        assert info == glob_fs[name]<|MERGE_RESOLUTION|>--- conflicted
+++ resolved
@@ -888,20 +888,6 @@
     assert DummyTestFS.from_json(outb) is b
 
 
-<<<<<<< HEAD
-def test_serialize_no_password():
-    fs = DummyTestFS(1, password="admin")
-
-    assert "password" not in fs.to_json()
-    assert "password" not in fs.to_dict()
-
-
-def test_serialize_force_password():
-    fs = DummyTestFS(1, password="admin")
-
-    assert "password" in fs.to_json(include_password=True)
-    assert "password" in fs.to_dict(include_password=True)
-=======
 def test_dict():
     a = DummyTestFS(1)
     b = DummyTestFS(2, bar=1)
@@ -924,7 +910,20 @@
 
     assert DummyTestFS.from_dict(outa) is a
     assert DummyTestFS.from_dict(outa) is a
->>>>>>> 816a5ab1
+
+
+def test_serialize_no_password():
+    fs = DummyTestFS(1, password="admin")
+
+    assert "password" not in fs.to_json()
+    assert "password" not in fs.to_dict()
+
+
+def test_serialize_force_password():
+    fs = DummyTestFS(1, password="admin")
+
+    assert "password" in fs.to_json(include_password=True)
+    assert "password" in fs.to_dict(include_password=True)
 
 
 def test_from_dict_valid():
